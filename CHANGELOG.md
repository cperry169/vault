<<<<<<< HEAD
=======
## Next

BUG FIXES:

 * physical/postgresql: The `Get` method will now return an Entry object with the
   `Key` member correctly populated with the full path that was requested instead
   of just the last path element [GH-6044]

## 1.0.2 (January 15th, 2019)

SECURITY:

 * When creating a child token from a parent with `bound_cidrs`, the list of
   CIDRs would not be propagated to the child token, allowing the child token
   to be used from any address.

CHANGES:

 * secret/aws: Role now returns `credential_type` instead of `credential_types`
   to match role input. If a legacy role that can supply more than one
   credential type, they will be concatenated with a `,`.
 * physical/dynamodb, autoseal/aws: Instead of Vault performing environment
   variable handling, and overriding static (config file) values if found, we
   use the default AWS SDK env handling behavior, which also looks for
   deprecated values. If you were previously providing both config values and
   environment values, please ensure the config values are unset if you want to
   use environment values.
 * Namespaces (Enterprise): Providing "root" as the header value for
   `X-Vault-Namespace` will perform the request on the root namespace. This is
   equivalent to providing an empty value. Creating a namespace called "root" in
   the root namespace is disallowed.

FEATURES:
 * **InfluxDB Database Plugin**: Use Vault to dynamically create and manage InfluxDB
   users

IMPROVEMENTS:

 * auth/aws: AWS EC2 authentication can optionally create entity aliases by
   image ID [GH-5846]
 * autoseal/gcpckms: Reduce the required permissions for the GCPCKMS autounseal 
   [GH-5999]
 * physical/foundationdb: TLS support added. [GH-5800]  

BUG FIXES:

 * api: Fix a couple of places where we were using the `LIST` HTTP verb
   (necessary to get the right method into the wrapping lookup function) and
   not then modifying it to a `GET`; although this is officially the verb Vault
   uses for listing and it's fully legal to use custom verbs, since many WAFs
   and API gateways choke on anything outside of RFC-standardized verbs we fall
   back to `GET` [GH-6026]
 * autoseal/aws: Fix reading session tokens when AWS access key/secret key are
   also provided [GH-5965]
 * command/operator/rekey: Fix help output showing `-delete-backup` when it
   should show `-backup-delete` [GH-5981]
 * core: Fix bound_cidrs not being propagated to child tokens
 * replication: Correctly forward identity entity creation that originates from
   performance standby nodes (Enterprise)
 * secret/aws: Make input `credential_type` match the output type (string, not
   array) [GH-5972]
 * secret/cubbyhole: Properly cleanup cubbyhole after token revocation [GH-6006]
 * secret/pki: Fix reading certificates on windows with the file storage backend [GH-6013]
 * ui (enterprise) - properly display perf-standby count on the license page [GH-5971]
 * ui - fix disappearing nested secrets and go to the nearest parent when deleting
   a secret - [GH-5976]
 * ui - fix error where deleting an item via the context menu would fail if the 
   item name contained dots [GH-6018]
 * ui - allow saving of kv secret after an errored save attempt [GH-6022]
 * ui - fix display of kv-v1 secret containing a key named "keys" [GH-6023]

>>>>>>> fdd5896e
## 1.0.1 (December 14th, 2018)

SECURITY:

 * Update version of Go to 1.11.3 to fix Go bug
   https://github.com/golang/go/issues/29233 which corresponds to
   CVE-2018-16875
 * Database user revocation: If a client has configured custom revocation
   statements for a role with a value of `""`, that statement would be executed
   verbatim, resulting in a lack of actual revocation but success for the
   operation. Vault will now strip empty statements from any provided; as a
   result if an empty statement is provided, it will behave as if no statement
   is provided, falling back to the default revocation statement.

CHANGES:

 * secret/database: On role read, empty statements will be returned as empty
   slices instead of potentially being returned as JSON null values. This makes
   it more in line with other parts of Vault and makes it easier for statically
   typed languages to interpret the values.

IMPROVEMENTS:

 * cli: Strip iTerm extra characters from password manager input [GH-5837]
<<<<<<< HEAD
=======
 * command/server: Setting default kv engine to v1 in -dev mode can now be
   specified via -dev-kv-v1 [GH-5919]
>>>>>>> fdd5896e
 * core: Add operationId field to OpenAPI output [GH-5876]
 * ui: Added ability to search for Group and Policy IDs when creating Groups
   and Entities instead of typing them in manually

BUG FIXES:

 * auth/azure: Cache azure authorizer [15]
 * auth/gcp: Remove explicit project for service account in GCE authorizer [58]
 * cli: Show correct stored keys/threshold for autoseals [GH-5910]
 * cli: Fix backwards compatibility fallback when listing plugins [GH-5913]
 * core: Fix upgrades when the seal config had been created on early versions
   of vault [GH-5956]
 * namespaces: Correctly reload the proper mount when tuning or reloading the
   mount [GH-5937]
 * secret/azure: Cache azure authorizer [19]
 * secret/database: Strip empty statements on user input [GH-5955]
 * secret/gcpkms: Add path for retrieving the public key [5]
 * secret/pki: Fix panic that could occur during tidy operation when malformed
   data was found [GH-5931]
 * secret/pki: Strip empty line in ca_chain output [GH-5779]
 * ui: Fixed a bug where the web CLI was not usable via the `fullscreen`
   command - [GH-5909]
 * ui: Fix a bug where you couldn't write a jwt auth method config [GH-5936]

## 0.11.6 (December 14th, 2018)

This release contains the three security fixes from 1.0.0 and 1.0.1 and the
following bug fixes from 1.0.0/1.0.1:

 * namespaces: Correctly reload the proper mount when tuning or reloading the
   mount [GH-5937]
 * replication/perfstandby: Fix audit table upgrade on standbys [GH-5811]
 * replication/perfstandby: Fix redirect on approle update [GH-5820]
 * secrets/kv: Fix issue where storage version would get incorrectly downgraded
   [GH-5809]

It is otherwise identical to 0.11.5.

## 1.0.0 (December 3rd, 2018)

SECURITY:

 * When debugging a customer incident we discovered that in the case of
   malformed data from an autoseal mechanism, Vault's master key could be
   logged in Vault's server log. For this to happen, the data would need to be
   modified by the autoseal mechanism after being submitted to it by Vault but
   prior to encryption, or after decryption, prior to it being returned to
   Vault. To put it another way, it requires the data that Vault submits for
   encryption to not match the data returned after decryption. It is not
   sufficient for the autoseal mechanism to return an error, and it cannot be
   triggered by an outside attacker changing the on-disk ciphertext as all
   autoseal mechanisms use authenticated encryption. We do not believe that
   this is generally a cause for concern; since it involves the autoseal
   mechanism returning bad data to Vault but with no error, in a working Vault
   configuration this code path should never be hit, and if hitting this issue
   Vault will not be unsealing properly anyways so it will be obvious what is
   happening and an immediate rekey of the master key can be performed after
   service is restored. We have filed for a CVE (CVE-2018-19786) and a CVSS V3
   score of 5.2 has been assigned.

CHANGES:

 * Tokens are now prefixed by a designation to indicate what type of token they
   are. Service tokens start with `s.` and batch tokens start with `b.`.
   Existing tokens will still work (they are all of service type and will be
   considered as such). Prefixing allows us to be more efficient when consuming
   a token, which keeps the critical path of requests faster.
 * Paths within `auth/token` that allow specifying a token or accessor in the
   URL have been removed. These have been deprecated since March 2016 and
   undocumented, but were retained for backwards compatibility. They shouldn't
   be used due to the possibility of those paths being logged, so at this point
   they are simply being removed.
 * Vault will no longer accept updates when the storage key has invalid UTF-8 
   character encoding [GH-5819]
 * Mount/Auth tuning the `options` map on backends will now upsert any provided
   values, and keep any of the existing values in place if not provided. The
   options map itself cannot be unset once it's set, but the keypairs within the
   map can be unset if an empty value is provided, with the exception of the
   `version` keypair which is handled differently for KVv2 purposes.
 * Agent no longer automatically reauthenticates when new credentials are
   detected. It's not strictly necessary and in some cases was causing
   reauthentication much more often than intended.
 * HSM Regenerate Key Support Removed: Vault no longer supports destroying and
   regenerating encryption keys on an HSM; it only supports creating them.
   Although this has never been a source of a customer incident, it is simply a
   code path that is too trivial to activate, especially by mistyping
   `regenerate_key` instead of `generate_key`.
 * Barrier Config Upgrade (Enterprise): When upgrading from Vault 0.8.x, the
   seal type in the barrier config storage entry will be upgraded from
   "hsm-auto" to "awskms" or "pkcs11" upon unseal if using AWSKMS or HSM seals.
   If performing seal migration, the barrier config should first be upgraded
   prior to starting migration.
 * Go API client uses pooled HTTP client: The Go API client now uses a
   connection-pooling HTTP client by default. For CLI operations this makes no
   difference but it should provide significant performance benefits for those
   writing custom clients using the Go API library. As before, this can be
   changed to any custom HTTP client by the caller.
 * Builtin Secret Engines and Auth Methods are integrated deeper into the
   plugin system. The plugin catalog can now override builtin plugins with
   custom versions of the same name. Additionally the plugin system now
   requires a plugin `type` field when configuring plugins, this can be "auth",
   "database", or "secret".

FEATURES:

 * **Auto-Unseal in Open Source**: Cloud-based auto-unseal has been migrated
   from Enterprise to Open Source. We've created a migrator to allow migrating
   between Shamir seals and auto unseal methods.
 * **Batch Tokens**: Batch tokens trade off some features of service tokens for no
   storage overhead, and in most cases can be used across performance
   replication clusters.
 * **Replication Speed Improvements**: We've worked hard to speed up a lot of
   operations when using Vault Enterprise Replication.
 * **GCP KMS Secrets Engine**: This new secrets engine provides a Transit-like
   pattern to keys stored within GCP Cloud KMS.
 * **AppRole support in Vault Agent Auto-Auth**: You can now use AppRole
   credentials when having Agent automatically authenticate to Vault
 * **OpenAPI Support**: Descriptions of mounted backends can be served directly
   from Vault
 * **Kubernetes Projected Service Account Tokens**: Projected Service Account
   Tokens are now supported in Kubernetes auth
 * **Response Wrapping in UI**: Added ability to wrap secrets and easily copy
   the wrap token or secret JSON in the UI

IMPROVEMENTS:

 * agent: Support for configuring the location of the kubernetes service account
   [GH-5725]
 * auth/token: New tokens are indexed in storage HMAC-SHA256 instead of SHA1
 * secret/totp: Allow @ character to be part of key name [GH-5652]
 * secret/consul: Add support for new policy based tokens added in Consul 1.4
   [GH-5586]
 * ui: Improve the token auto-renew warning, and automatically begin renewal
   when a user becomes active again [GH-5662]
 * ui: The unbundled UI page now has some styling [GH-5665]
 * ui: Improved banner and popup design [GH-5672]
 * ui: Added token type to auth method mount config [GH-5723]
 * ui: Display additonal wrap info when unwrapping. [GH-5664]
 * ui: Empty states have updated styling and link to relevant actions and 
   documentation [GH-5758]
 * ui: Allow editing of KV V2 data when a token doesn't have capabilities to
   read secret metadata [GH-5879]

BUG FIXES:

 * agent: Fix auth when multiple redirects [GH-5814]
 * cli: Restore the `-policy-override` flag [GH-5826]
 * core: Fix rekey progress reset which did not happen under certain
   circumstances. [GH-5743]
 * core: Migration from autounseal to shamir will clean up old keys [GH-5671]
 * identity: Update group memberships when entity is deleted [GH-5786]
 * replication/perfstandby: Fix audit table upgrade on standbys [GH-5811]
 * replication/perfstandby: Fix redirect on approle update [GH-5820]
 * secrets/azure: Fix valid roles being rejected for duplicate ids despite
   having distinct scopes
   [[GH-16]](https://github.com/hashicorp/vault-plugin-secrets-azure/pull/16)
 * storage/gcs: Send md5 of values to GCS to avoid potential corruption
   [GH-5804]
 * secrets/kv: Fix issue where storage version would get incorrectly downgraded 
   [GH-5809]
 * secrets/kv: Disallow empty paths on a `kv put` while accepting empty paths
   for all other operations for backwards compatibility
   [[GH-19]](https://github.com/hashicorp/vault-plugin-secrets-kv/pull/19)
 * ui: Allow for secret creation in kv v2 when cas_required=true [GH-5823]
 * ui: Fix dr secondary operation token generation via the ui [GH-5818]
 * ui: Fix the PKI context menu so that items load [GH-5824]
 * ui: Update DR Secondary Token generation command [GH-5857]
 * ui: Fix pagination bug where controls would be rendered once for each
   item when viewing policies [GH-5866]
 * ui: Fix bug where `sys/leases/revoke` required 'sudo' capability to show
   the revoke button in the UI [GH-5647]
 * ui: Fix issue where certain pages wouldn't render in a namespace [GH-5692]

## 0.11.5 (November 13th, 2018)

BUG FIXES:

 * agent: Fix issue when specifying two file sinks [GH-5610]
 * auth/userpass: Fix minor timing issue that could leak the presence of a
   username [GH-5614]
 * autounseal/alicloud: Fix issue interacting with the API (Enterprise)
 * autounseal/azure: Fix key version tracking (Enterprise)
 * cli: Fix panic that could occur if parameters were not provided [GH-5603]
 * core: Fix buggy behavior if trying to remount into a namespace
 * identity: Fix duplication of entity alias entity during alias transfer
   between entities [GH-5733]
 * namespaces: Fix tuning of auth mounts in a namespace
 * ui: Fix bug where editing secrets as JSON doesn't save properly [GH-5660]
 * ui: Fix issue where IE 11 didn't render the UI and also had a broken form
   when trying to use tool/hash [GH-5714]
 
## 0.11.4 (October 23rd, 2018)

CHANGES:

 * core: HA lock file is no longer copied during `operator migrate` [GH-5503].
   We've categorized this as a change, but generally this can be considered
   just a bug fix, and no action is needed.

FEATURES:

 * **Transit Key Trimming**: Keys in transit secret engine can now be trimmed to
   remove older unused key versions
 * **Web UI support for KV Version 2**: Browse, delete, undelete and destroy 
   individual secret versions in the UI
 * **Azure Existing Service Principal Support**: Credentials can now be generated
   against an existing service principal

IMPROVEMENTS:

 * core: Add last WAL in leader/health output for easier debugging [GH-5523]
 * identity: Identity names will now be handled case insensitively by default.
   This includes names of entities, aliases and groups [GH-5404]
 * secrets/aws: Added role-option max_sts_ttl to cap TTL for AWS STS
   credentials [GH-5500]
 * secret/database: Allow Cassandra user to be non-superuser so long as it has
   role creation permissions [GH-5402]
 * secret/radius: Allow setting the NAS Identifier value in the generated
   packet [GH-5465]
 * secret/ssh: Allow usage of JSON arrays when setting zero addresses [GH-5528]
 * secret/transit: Allow trimming unused keys [GH-5388]
 * ui: Support KVv2 [GH-5547], [GH-5563]
 * ui: Allow viewing and updating Vault license via the UI
 * ui: Onboarding will now display your progress through the chosen tutorials
 * ui: Dynamic secret backends obfuscate sensitive data by default and
   visibility is toggleable

BUG FIXES:

 * agent: Fix potential hang during agent shutdown [GH-5026]
 * auth/ldap: Fix listing of users/groups that contain slashes [GH-5537]
 * core: Fix memory leak during some expiration calls [GH-5505]
 * core: Fix generate-root operations requiring empty `otp` to be provided
   instead of an empty body [GH-5495]
 * identity: Remove lookup check during alias removal from entity [GH-5524]
 * secret/pki: Fix TTL/MaxTTL check when using `sign-verbatim` [GH-5549]
 * secret/pki: Fix regression in 0.11.2+ causing the NotBefore value of
   generated certificates to be set to the Unix epoch if the role value was not
   set, instead of using the default of 30 seconds [GH-5481]
 * storage/mysql: Use `varbinary` instead of `varchar` when creating HA tables
   [GH-5529]

## 0.11.3 (October 8th, 2018)

SECURITY:

 * Revocation: A regression in 0.11.2 (OSS) and 0.11.0 (Enterprise) caused
   lease IDs containing periods (`.`) to not be revoked properly. Upon startup
   when revocation is tried again these should now revoke successfully.

IMPROVEMENTS:

 * auth/ldap: Listing of users and groups return absolute paths [GH-5537]
 * secret/pki: OID SANs can now specify `*` to allow any value [GH-5459]

BUG FIXES:

 * auth/ldap: Fix panic if specific values were given to be escaped [GH-5471] 
 * cli/auth: Fix panic if `vault auth` was given no parameters [GH-5473]
 * secret/database/mongodb: Fix panic that could occur at high load [GH-5463]
 * secret/pki: Fix CA generation not allowing OID SANs [GH-5459]

## 0.11.2 (October 2nd, 2018)

CHANGES:

 * `sys/seal-status` now includes an `initialized` boolean in the output. If
   Vault is not initialized, it will return a `200` with this value set `false`
   instead of a `400`.
 * `passthrough_request_headers` will now deny certain headers from being
   provided to backends based on a global denylist.
 * Token Format: Tokens are now represented as a base62 value; tokens in
   namespaces will have the namespace identifier appended. (This appeared in
   Enterprise in 0.11.0, but is only in OSS in 0.11.2.)

FEATURES:

 * **AWS Secret Engine Root Credential Rotation**: The credential used by the AWS
   secret engine can now be rotated, to ensure that only Vault knows the
   credentials it is using [GH-5140]
 * **Storage Backend Migrator**: A new `operator migrate` command allows offline
   migration of data between two storage backends
 * **AliCloud KMS Auto Unseal and Seal Wrap Support (Enterprise)**: AliCloud KMS can now be used a support seal for 
   Auto Unseal and Seal Wrapping

BUG FIXES:

 * auth/okta: Fix reading deprecated `token` parameter if a token was
   previously set in the configuration [GH-5409]
 * core: Re-add deprecated capabilities information for now [GH-5360]
 * core: Fix handling of cyclic token relationships [GH-4803]
 * storage/mysql: Fix locking on MariaDB [GH-5343]
 * replication: Fix DR API when using a token [GH-5398]
 * identity: Ensure old group alias is removed when a new one is written [GH-5350]
 * storage/alicloud: Don't call uname on package init [GH-5358]
 * secrets/jwt: Fix issue where request context would be canceled too early 
 * ui: fix need to have update for aws iam creds generation [GF-5294]
 * ui: fix calculation of token expiry [GH-5435]
 
IMPROVEMENTS:

 * auth/aws: The identity alias name can now configured to be either IAM unique
   ID of the IAM Principal, or ARN of the caller identity [GH-5247]
 * auth/cert: Add allowed_organizational_units support [GH-5252]
 * cli: Format TTLs for non-secret responses [GH-5367] 
 * identity: Support operating on entities and groups by their names [GH-5355]
 * plugins: Add `env` parameter when registering plugins to the catalog to allow
   operators to include environment variables during plugin execution. [GH-5359]
 * secrets/aws: WAL Rollback improvements [GH-5202]
 * secrets/aws: Allow specifying STS role-default TTLs [GH-5138]
 * secrets/pki: Add configuration support for setting NotBefore [GH-5325]
 * core: Support for passing the Vault token via an Authorization Bearer header [GH-5397]
 * replication: Reindex process now runs in the background and does not block other 
   vault operations
 * storage/zookeeper: Enable TLS based communication with Zookeeper [GH-4856]
 * ui: you can now init a cluster with a seal config [GH-5428]
 * ui: added the option to force promote replication clusters [GH-5438]
 * replication: Allow promotion of a secondary when data is syncing with a "force" flag
 
## 0.11.1.1 (September 17th, 2018) (Enterprise Only)

BUG FIXES:

 * agent: Fix auth handler-based wrapping of output tokens [GH-5316]
 * core: Properly store the replication checkpoint file if it's larger than the
   storage engine's per-item limit
 * core: Improve WAL deletion rate
 * core: Fix token creation on performance standby nodes
 * core: Fix unwrapping inside a namespace
 * core: Always forward tidy operations from performance standby nodes

IMPROVEMENTS:

 * auth/aws: add support for key/value pairs or JSON values for
   `iam_request_headers` with IAM auth method [GH-5320]
 * auth/aws, secret/aws: Throttling errors from the AWS API will now be
   reported as 502 errors by Vault, along with the original error [GH-5270]
 * replication: Start fetching during a sync from where it previously errored

## 0.11.1 (September 6th, 2018)

SECURITY:

 * Random Byte Reading in Barrier: Prior to this release, Vault was not
   properly checking the error code when reading random bytes for the IV for
   AES operations in its cryptographic barrier. Specifically, this means that
   such an IV could potentially be zero multiple times, causing nonce re-use
   and weakening the security of the key. On most platforms this should never
   happen because reading from kernel random sources is non-blocking and always
   successful, but there may be platform-specific behavior that has not been
   accounted for. (Vault has tests to check exactly this, and the tests have
   never seen nonce re-use.)

FEATURES:

 * AliCloud Agent Support: Vault Agent can now authenticate against the
   AliCloud auth method.
 * UI: Enable AliCloud auth method and Azure secrets engine via the UI.

IMPROVEMENTS:

 * core: Logging level for most logs (not including secrets/auth plugins) can
   now be changed on-the-fly via `SIGHUP`, reading the desired value from
   Vault's config file [GH-5280]

BUG FIXES:

 * core: Ensure we use a background context when stepping down [GH-5290]
 * core: Properly check error return from random byte reading [GH-5277]
 * core: Re-add `sys/` top-route injection for now [GH-5241]
 * core: Policies stored in minified JSON would return an error [GH-5229]
 * core: Evaluate templated policies in capabilities check [GH-5250]
 * identity: Update MemDB with identity group alias while loading groups [GH-5289]
 * secrets/database: Fix nil pointer when revoking some leases [GH-5262]
 * secrets/pki: Fix sign-verbatim losing extra Subject attributes [GH-5245]
 * secrets/pki: Remove certificates from store when tidying revoked
   certificates and simplify API [GH-5231]
 * ui: JSON editor will not coerce input to an object, and will now show an 
   error about Vault expecting an object [GH-5271]
 * ui: authentication form will now default to any methods that have been tuned
   to show up for unauthenticated users [GH-5281]
 

## 0.11.0 (August 28th, 2018)

DEPRECATIONS/CHANGES:

 * Request Timeouts: A default request timeout of 90s is now enforced. This
   setting can be overwritten in the config file. If you anticipate requests
   taking longer than 90s this setting should be updated before upgrading.
 * (NOTE: will be re-added into 0.11.1 as it broke more than anticipated. There
   will be some further guidelines around when this will be removed again.)
   * `sys/` Top Level Injection: For the last two years for backwards
   compatibility data for various `sys/` routes has been injected into both the
   Secret's Data map and into the top level of the JSON response object.
   However, this has some subtle issues that pop up from time to time and is
   becoming increasingly complicated to maintain, so it's finally being
   removed.
 * Path Fallback for List Operations: For a very long time Vault has
   automatically adjusted `list` operations to always end in a `/`, as list
   operations operates on prefixes, so all list operations by definition end
   with `/`. This was done server-side so affects all clients. However, this
   has also led to a lot of confusion for users writing policies that assume
   that the path that they use in the CLI is the path used internally. Starting
   in 0.11, ACL policies gain a new fallback rule for listing: they will use a
   matching path ending in `/` if available, but if not found, they will look
   for the same path without a trailing `/`. This allows putting `list`
   capabilities in the same path block as most other capabilities for that
   path, while not providing any extra access if `list` wasn't actually
   provided there.
 * Performance Standbys On By Default: If you flavor/license of Vault
   Enterprise supports Performance Standbys, they are on by default. You can
   disable this behavior per-node with the `disable_performance_standby`
   configuration flag.
 * AWS Secret Engine Roles: The AWS Secret Engine roles are now explicit about
   the type of AWS credential they are generating; this reduces reduce
   ambiguity that existed previously as well as enables new features for
   specific credential types. Writing role data and generating credentials
   remain backwards compatible; however, the data returned when reading a
   role's configuration has changed in backwards-incompatible ways. Anything
   that depended on reading role data from the AWS secret engine will break
   until it is updated to work with the new format.
 * Token Format (Enterprise): Tokens are now represented as a base62 value;
   tokens in namespaces will have the namespace identifier appended.

FEATURES:

 * **Namespaces (Enterprise)**: A set of features within Vault Enterprise
   that allows Vault environments to support *Secure Multi-tenancy* within a
   single Vault Enterprise infrastructure. Through namespaces, Vault
   administrators can support tenant isolation for teams and individuals as
   well as empower those individuals to self-manage their own tenant
   environment. 
 * **Performance Standbys (Enterprise)**: Standby nodes can now service
   requests that do not modify storage. This provides near-horizontal scaling
   of a cluster in some workloads, and is the intra-cluster analogue of
   the existing Performance Replication feature, which replicates to distinct
   clusters in other datacenters, geos, etc.
 * **AliCloud OSS Storage**: AliCloud OSS can now be used for Vault storage.
 * **AliCloud Auth Plugin**: AliCloud's identity services can now be used to
   grant access to Vault. See the [plugin
   repository](https://github.com/hashicorp/vault-plugin-auth-alicloud) for
   more information.
 * **Azure Secrets Plugin**: There is now a plugin (pulled in to Vault) that 
   allows generating credentials to allow access to Azure. See the [plugin
   repository](https://github.com/hashicorp/vault-plugin-secrets-azure) for
   more information.
 * **HA Support for MySQL Storage**: MySQL storage now supports HA.
 * **ACL Templating**: ACL policies can now be templated using identity Entity,
   Groups, and Metadata.
 * **UI Onboarding wizards**: The Vault UI can provide contextual help and 
   guidance, linking out to relevant links or guides on vaultproject.io for
   various workflows in Vault.

IMPROVEMENTS:

 * agent: Add `exit_after_auth` to be able to use the Agent for a single
   authentication [GH-5013]
 * auth/approle: Add ability to set token bound CIDRs on individual Secret IDs
   [GH-5034]
 * cli: Add support for passing parameters to `vault read` operations [GH-5093]
 * secrets/aws: Make credential types more explicit [GH-4360]
 * secrets/nomad: Support for longer token names [GH-5117]
 * secrets/pki: Allow disabling CRL generation [GH-5134]
 * storage/azure: Add support for different Azure environments [GH-4997]
 * storage/file: Sort keys in list responses [GH-5141]
 * storage/mysql: Support special characters in database and table names.

BUG FIXES:

 * auth/jwt: Always validate `aud` claim even if `bound_audiences` isn't set
   (IOW, error in this case)
 * core: Prevent Go's HTTP library from interspersing logs in a different
   format and/or interleaved [GH-5135]
 * identity: Properly populate `mount_path` and `mount_type` on group lookup
   [GH-5074]
 * identity: Fix persisting alias metadata [GH-5188]
 * identity: Fix carryover issue from previously fixed race condition that
   could cause Vault not to start up due to two entities referencing the same
   alias. These entities are now merged. [GH-5000]
 * replication: Fix issue causing some pages not to flush to storage
 * secrets/database: Fix inability to update custom SQL statements on
   database roles. [GH-5080]
 * secrets/pki: Disallow putting the CA's serial on its CRL. While technically
   legal, doing so inherently means the CRL can't be trusted anyways, so it's
   not useful and easy to footgun. [GH-5134]
 * storage/gcp,spanner: Fix data races [GH-5081]

## 0.10.4 (July 25th, 2018)

SECURITY:

 * Control Groups: The associated Identity entity with a request was not being
   properly persisted. As a result, the same authorizer could provide more than
   one authorization.

DEPRECATIONS/CHANGES:

 * Revocations of dynamic secrets leases are now queued/asynchronous rather
   than synchronous. This allows Vault to take responsibility for revocation
   even if the initial attempt fails. The previous synchronous behavior can be
   attained via the `-sync` CLI flag or `sync` API parameter. When in
   synchronous mode, if the operation results in failure it is up to the user
   to retry.
 * CLI Retries: The CLI will no longer retry commands on 5xx errors. This was a
   source of confusion to users as to why Vault would "hang" before returning a
   5xx error. The Go API client still defaults to two retries.
 * Identity Entity Alias metadata: You can no longer manually set metadata on
   entity aliases. All alias data (except the canonical entity ID it refers to)
   is intended to be managed by the plugin providing the alias information, so
   allowing it to be set manually didn't make sense.

FEATURES:

 * **JWT/OIDC Auth Method**: The new `jwt` auth method accepts JWTs and either
   validates signatures locally or uses OIDC Discovery to fetch the current set
   of keys for signature validation. Various claims can be specified for
   validation (in addition to the cryptographic signature) and a user and
   optional groups claim can be used to provide Identity information.
 * **FoundationDB Storage**: You can now use FoundationDB for storing Vault
   data.
 * **UI Control Group Workflow (enterprise)**: The UI will now detect control
   group responses and provides a workflow to view the status of the request 
   and to authorize requests.
 * **Vault Agent (Beta)**: Vault Agent is a daemon that can automatically
   authenticate for you across a variety of authentication methods, provide
   tokens to clients, and keep the tokens renewed, reauthenticating as
   necessary.

IMPROVEMENTS:

 * auth/azure: Add support for virtual machine scale sets
 * auth/gcp: Support multiple bindings for region, zone, and instance group
 * cli: Add subcommands for interacting with the plugin catalog [GH-4911]
 * cli: Add a `-description` flag to secrets and auth tune subcommands to allow
   updating an existing secret engine's or auth method's description. This
   change also allows the description to be unset by providing an empty string.
 * core: Add config flag to disable non-printable character check [GH-4917]
 * core: A `max_request_size` parameter can now be set per-listener to adjust
   the maximum allowed size per request [GH-4824]
 * core: Add control group request endpoint to default policy [GH-4904]
 * identity: Identity metadata is now passed through to plugins [GH-4967]
 * replication: Add additional saftey checks and logging when replication is
   in a bad state
 * secrets/kv: Add support for using `-field=data` to KVv2 when using `vault
   kv` [GH-4895]
 * secrets/pki: Add the ability to tidy revoked but unexpired certificates
   [GH-4916]
 * secrets/ssh: Allow Vault to work with single-argument SSH flags [GH-4825]
 * secrets/ssh: SSH executable path can now be configured in the CLI [GH-4937]
 * storage/swift: Add additional configuration options [GH-4901]
 * ui: Choose which auth methods to show to unauthenticated users via 
   `listing_visibility` in the auth method edit forms [GH-4854]
 * ui: Authenticate users automatically by passing a wrapped token to the UI via
   the new `wrapped_token` query parameter [GH-4854]

BUG FIXES:

 * api: Fix response body being cleared too early [GH-4987]
 * auth/approle: Fix issue with tidy endpoint that would unnecessarily remove
   secret accessors [GH-4981]
 * auth/aws: Fix updating `max_retries` [GH-4980]
 * auth/kubernetes: Trim trailing whitespace when sending JWT
 * cli: Fix parsing of environment variables for integer flags [GH-4925]
 * core: Fix returning 500 instead of 503 if a rekey is attempted when Vault is
   sealed [GH-4874]
 * core: Fix issue releasing the leader lock in some circumstances [GH-4915]
 * core: Fix a panic that could happen if the server was shut down while still
   starting up
 * core: Fix deadlock that would occur if a leadership loss occurs at the same 
   time as a seal operation [GH-4932]
 * core: Fix issue with auth mounts failing to renew tokens due to policies 
   changing [GH-4960]
 * auth/radius: Fix issue where some radius logins were being canceled too early
   [GH-4941]
 * core: Fix accidental seal of vault of we lose leadership during startup 
   [GH-4924]
 * core: Fix standby not being able to forward requests larger than 4MB 
   [GH-4844]
 * core: Avoid panic while processing group memberships [GH-4841]
 * identity: Fix a race condition creating aliases [GH-4965]
 * plugins: Fix being unable to send very large payloads to or from plugins
   [GH-4958]
 * physical/azure: Long list responses would sometimes be truncated [GH-4983]
 * replication: Allow replication status requests to be processed while in 
   merkle sync
 * replication: Ensure merkle reindex flushes all changes to storage immediately
 * replication: Fix a case where a network interruption could cause a secondary
   to be unable to reconnect to a primary
 * secrets/pki: Fix permitted DNS domains performing improper validation
   [GH-4863]
 * secrets/database: Fix panic during DB creds revocation [GH-4846]
 * ui: Fix usage of cubbyhole backend in the UI [GH-4851]
 * ui: Fix toggle state when a secret is JSON-formatted [GH-4913]
 * ui: Fix coercion of falsey values to empty string when editing secrets as 
   JSON [GH-4977]

## 0.10.3 (June 20th, 2018)

DEPRECATIONS/CHANGES:

 * In the audit log and in client responses, policies are now split into three
   parameters: policies that came only from tokens, policies that came only
   from Identity, and the combined set. Any previous location of policies via
   the API now contains the full, combined set.
 * When a token is tied to an Identity entity and the entity is deleted, the
   token will no longer be usable, regardless of the validity of the token
   itself.
 * When authentication succeeds but no policies were defined for that specific
   user, most auth methods would allow a token to be generated but a few would
   reject the authentication, namely `ldap`, `okta`, and `radius`. Since the
   `default` policy is added by Vault's core, this would incorrectly reject
   valid authentications before they would in fact be granted policies. This
   inconsistency has been addressed; valid authentications for these methods
   now succeed even if no policy was specifically defined in that method for
   that user.

FEATURES:

 * Root Rotation for Active Directory: You can now command Vault to rotate the
   configured root credentials used in the AD secrets engine, to ensure that
   only Vault knows the credentials it's using.
 * URI SANs in PKI: You can now configure URI Subject Alternate Names in the
   `pki` backend. Roles can limit which SANs are allowed via globbing.
 * `kv rollback` Command: You can now use `vault kv rollback` to roll a KVv2
   path back to a previous non-deleted/non-destroyed version. The previous
   version becomes the next/newest version for the path.
 * Token Bound CIDRs in AppRole: You can now add CIDRs to which a token
   generated from AppRole will be bound.

IMPROVEMENTS:

 * approle: Return 404 instead of 202 on invalid role names during POST
   operations [GH-4778]
 * core: Add idle and initial header read/TLS handshake timeouts to connections
   to ensure server resources are cleaned up [GH-4760]
 * core: Report policies in token, identity, and full sets [GH-4747]
 * secrets/databases: Add `create`/`update` distinction for connection
   configurations [GH-3544]
 * secrets/databases: Add `create`/`update` distinction for role configurations
   [GH-3544]
 * secrets/databases: Add best-effort revocation logic for use when a role has
   been deleted [GH-4782]
 * secrets/kv: Add `kv rollback` [GH-4774]
 * secrets/pki: Add URI SANs support [GH-4675]
 * secrets/ssh: Allow standard SSH command arguments to be used, without
   requiring username@hostname syntax [GH-4710]
 * storage/consul: Add context support so that requests are cancelable
   [GH-4739]
 * sys: Added `hidden` option to `listing_visibility` field on `sys/mounts`
   API [GH-4827]
 * ui: Secret values are obfuscated by default and visibility is toggleable [GH-4422]

BUG FIXES:

 * auth/approle: Fix panic due to metadata being nil [GH-4719]
 * auth/aws: Fix delete path for tidy operations [GH-4799]
 * core: Optimizations to remove some speed regressions due to the
   security-related changes in 0.10.2
 * storage/dynamodb: Fix errors seen when reading existing DynamoDB data [GH-4721]
 * secrets/database: Fix default MySQL root rotation statement [GH-4748]
 * secrets/gcp: Fix renewal for GCP account keys
 * secrets/kv: Fix writing to the root of a KVv2 mount from `vault kv` commands
   incorrectly operating on a root+mount path instead of being an error
   [GH-4726]
 * seal/pkcs11: Add `CKK_SHA256_HMAC` to the search list when finding HMAC
   keys, fixing lookup on some Thales devices
 * replication: Fix issue enabling replication when a non-auth mount and auth
   mount have the same name
 * auth/kubernetes: Fix issue verifying ECDSA signed JWTs
 * ui: add missing edit mode for auth method configs [GH-4770]

## 0.10.2 (June 6th, 2018)

SECURITY:

 * Tokens: A race condition was identified that could occur if a token's
   lease expired while Vault was not running. In this case, when Vault came
   back online, sometimes it would properly revoke the lease but other times it
   would not, leading to a Vault token that no longer had an expiration and had
   essentially unlimited lifetime. This race was per-token, not all-or-nothing
   for all tokens that may have expired during Vault's downtime. We have fixed
   the behavior and put extra checks in place to help prevent any similar
   future issues. In addition, the logic we have put in place ensures that such
   lease-less tokens can no longer be used (unless they are root tokens that
   never had an expiration to begin with).
 * Convergent Encryption: The version 2 algorithm used in `transit`'s
   convergent encryption feature is susceptible to offline
   plaintext-confirmation attacks. As a result, we are introducing a version 3
   algorithm that mitigates this. If you are currently using convergent
   encryption, we recommend upgrading, rotating your encryption key (the new
   key version will use the new algorithm), and rewrapping your data (the
   `rewrap` endpoint can be used to allow a relatively non-privileged user to
   perform the rewrapping while never divulging the plaintext).
 * AppRole case-sensitive role name secret-id leaking: When using a mixed-case
   role name via AppRole, deleting a secret-id via accessor or other operations
   could end up leaving the secret-id behind and valid but without an accessor.
   This has now been fixed, and we have put checks in place to prevent these
   secret-ids from being used.

DEPRECATIONS/CHANGES:

 * PKI duration return types: The PKI backend now returns durations (e.g. when
   reading a role) as an integer number of seconds instead of a Go-style
   string, in line with how the rest of Vault's API returns durations.

FEATURES:

 * Active Directory Secrets Engine: A new `ad` secrets engine has been created
   which allows Vault to rotate and provide credentials for configured AD
   accounts.
 * Rekey Verification: Rekey operations can now require verification. This
   turns on a two-phase process where the existing key shares authorize
   generating a new master key, and a threshold of the new, returned key shares
   must be provided to verify that they have been successfully received in
   order for the actual master key to be rotated.
 * CIDR restrictions for `cert`, `userpass`, and `kubernetes` auth methods:
   You can now limit authentication to specific CIDRs; these will also be
   encoded in resultant tokens to limit their use.
 * Vault UI Browser CLI: The UI now supports usage of read/write/list/delete
   commands in a CLI that can be accessed from the nav bar. Complex inputs such
   as JSON files are not currently supported. This surfaces features otherwise
   unsupported in Vault's UI.
 * Azure Key Vault Auto Unseal/Seal Wrap Support (Enterprise): Azure Key Vault
   can now be used a support seal for Auto Unseal and Seal Wrapping.

IMPROVEMENTS:

 * api: Close renewer's doneCh when the renewer is stopped, so that programs
   expecting a final value through doneCh behave correctly [GH-4472]
 * auth/cert: Break out `allowed_names` into component parts and add
   `allowed_uri_sans` [GH-4231]
 * auth/ldap: Obfuscate error messages pre-bind for greater security [GH-4700]
 * cli: `vault login` now supports a `-no-print` flag to suppress printing
   token information but still allow storing into the token helper [GH-4454]
 * core/pkcs11 (enterprise): Add support for CKM_AES_CBC_PAD, CKM_RSA_PKCS, and 
   CKM_RSA_PKCS_OAEP mechanisms
 * core/pkcs11 (enterprise): HSM slots can now be selected by token label
   instead of just slot number
 * core/token: Optimize token revocation by removing unnecessary list call
   against the storage backend when calling revoke-orphan on tokens [GH-4465]
 * core/token: Refactor token revocation logic to not block on the call when
   underlying leases are pending revocation by moving the expiration logic to
   the expiration manager [GH-4512]
 * expiration: Allow revoke-prefix and revoke-force to work on single leases as
   well as prefixes [GH-4450]
 * identity: Return parent group info when reading a group [GH-4648]
 * identity: Provide more contextual key information when listing entities,
   groups, and aliases
 * identity: Passthrough EntityID to backends [GH-4663]
 * identity: Adds ability to request entity information through system view
   [GH_4681]
 * secret/pki: Add custom extended key usages [GH-4667]
 * secret/pki: Add custom PKIX serial numbers [GH-4694]
 * secret/ssh: Use hostname instead of IP in OTP mode, similar to CA mode
   [GH-4673]
 * storage/file: Attempt in some error conditions to do more cleanup [GH-4684]
 * ui: wrapping lookup now distplays the path [GH-4644]
 * ui: Identity interface now has more inline actions to make editing and adding
   aliases to an entity or group easier [GH-4502]
 * ui: Identity interface now lists groups by name [GH-4655]
 * ui: Permission denied errors still render the sidebar in the Access section
   [GH-4658]
 * replication: Improve performance of index page flushes and WAL garbage 
   collecting

BUG FIXES:

 * auth/approle: Make invalid role_id a 400 error instead of 500 [GH-4470]
 * auth/cert: Fix Identity alias using serial number instead of common name
   [GH-4475]
 * cli: Fix panic running `vault token capabilities` with multiple paths
   [GH-4552]
 * core: When using the `use_always` option with PROXY protocol support, do not
   require `authorized_addrs` to be set [GH-4065]
 * core: Fix panic when certain combinations of policy paths and allowed/denied
   parameters were used [GH-4582]
 * secret/gcp: Make `bound_region` able to use short names
 * secret/kv: Fix response wrapping for KV v2 [GH-4511]
 * secret/kv: Fix address flag not being honored correctly [GH-4617]
 * secret/pki: Fix `safety_buffer` for tidy being allowed to be negative,
   clearing all certs [GH-4641]
 * secret/pki: Fix `key_type` not being allowed to be set to `any` [GH-4595]
 * secret/pki: Fix path length parameter being ignored when using
   `use_csr_values` and signing an intermediate CA cert [GH-4459]
 * secret/ssh: Only append UserKnownHostsFile to args when configured with a
   value [GH-4674]
 * storage/dynamodb: Fix listing when one child is left within a nested path
   [GH-4570]
 * storage/gcs: Fix swallowing an error on connection close [GH-4691]
 * ui: Fix HMAC algorithm in transit [GH-4604]
 * ui: Fix unwrap of auth responses via the UI's unwrap tool [GH-4611]
 * ui (enterprise): Fix parsing of version string that blocked some users from seeing
   enterprise-specific pages in the UI [GH-4547]
 * ui: Fix incorrect capabilities path check when viewing policies [GH-4566]
 * replication: Fix error while running plugins on a newly created replication
   secondary
 * replication: Fix issue with token store lookups after a secondary's mount table
   is invalidated.
 * replication: Improve startup time when a large merkle index is in use.
 * replication: Fix panic when storage becomes unreachable during unseal.

## 0.10.1/0.9.7 (April 25th, 2018)

The following two items are in both 0.9.7 and 0.10.1. They only affect
Enterprise, and as such 0.9.7 is an Enterprise-only release:

SECURITY:

 * EGPs: A regression affecting 0.9.6 and 0.10.0 causes EGPs to not be applied
   correctly if an EGP is updated in a running Vault after initial write or
   after it is loaded on unseal. This has been fixed.

BUG FIXES:

 * Fixed an upgrade issue affecting performance secondaries when migrating from
   a version that did not include Identity to one that did.

All other content in this release is for 0.10.1 only.

DEPRECATIONS/CHANGES:

 * `vault kv` and Vault versions: In 0.10.1 some issues with `vault kv` against
   v1 K/V engine mounts are fixed. However, using 0.10.1 for both the server
   and CLI versions is required.
 * Mount information visibility: Users that have access to any path within a
   mount can now see information about that mount, such as its type and
   options, via some API calls.
 * Identity and Local Mounts: Local mounts would allow creating Identity
   entities but these would not be able to be used successfully (even locally)
   in replicated scenarios. We have now disallowed entities and groups from
   being created for local mounts in the first place.

FEATURES:

 * X-Forwarded-For support: `X-Forwarded-For` headers can now be used to set the
   client IP seen by Vault. See the [TCP listener configuration
   page](https://www.vaultproject.io/docs/configuration/listener/tcp.html) for
   details.
 * CIDR IP Binding for Tokens: Tokens now support being bound to specific
   CIDR(s) for usage. Currently this is implemented in Token Roles; usage can be
   expanded to other authentication backends over time.
 * `vault kv patch` command: A new `kv patch` helper command that allows
   modifying only some values in existing data at a K/V path, but uses
   check-and-set to ensure that this modification happens safely.
 * AppRole Local Secret IDs: Roles can now be configured to generate secret IDs
   local to the cluster. This enables performance secondaries to generate and
   consume secret IDs without contacting the primary.
 * AES-GCM Support for PKCS#11 [BETA] (Enterprise): For supporting HSMs,
   AES-GCM can now be used in lieu of AES-CBC/HMAC-SHA256. This has currently
   only been fully tested on AWS CloudHSM.
 * Auto Unseal/Seal Wrap Key Rotation Support (Enterprise): Auto Unseal
   mechanisms, including PKCS#11 HSMs, now support rotation of encryption keys,
   and migration between key and encryption types, such as from AES-CBC to
   AES-GCM, can be performed at the same time (where supported).

IMPROVEMENTS:

 * auth/approle: Support for cluster local secret IDs. This enables secondaries
   to generate secret IDs without contacting the primary [GH-4427]
 * auth/token: Add to the token lookup response, the policies inherited due to
   identity associations [GH-4366]
 * auth/token: Add CIDR binding to token roles [GH-815]
 * cli: Add `vault kv patch` [GH-4432]
 * core: Add X-Forwarded-For support [GH-4380]
 * core: Add token CIDR-binding support [GH-815]
 * identity: Add the ability to disable an entity. Disabling an entity does not
   revoke associated tokens, but while the entity is disabled they cannot be
   used. [GH-4353]
 * physical/consul: Allow tuning of session TTL and lock wait time [GH-4352]
 * replication: Dynamically adjust WAL cleanup over a period of time based on
   the rate of writes committed
 * secret/ssh: Update dynamic key install script to use shell locking to avoid
   concurrent modifications [GH-4358]
 * ui: Access to `sys/mounts` is no longer needed to use the UI - the list of 
   engines will show you the ones you implicitly have access to (because you have
   access to to secrets in those engines) [GH-4439]

BUG FIXES:

 * cli: Fix `vault kv` backwards compatibility with KV v1 engine mounts
   [GH-4430]
 * identity: Persist entity memberships in external identity groups across
   mounts [GH-4365]
 * identity: Fix error preventing authentication using local mounts on
   performance secondary replication clusters [GH-4407]
 * replication: Fix issue causing secondaries to not connect properly to a
   pre-0.10 primary until the primary was upgraded
 * secret/gcp: Fix panic on rollback when a roleset wasn't created properly
   [GH-4344]
 * secret/gcp: Fix panic on renewal
 * ui: Fix IE11 form submissions in a few parts of the application [GH-4378]
 * ui: Fix IE file saving on policy pages and init screens [GH-4376]
 * ui: Fixed an issue where the AWS secret backend would show the wrong menu
   [GH-4371]
 * ui: Fixed an issue where policies with commas would not render in the
   interface properly [GH-4398]
 * ui: Corrected the saving of mount tune ttls for auth methods [GH-4431]
 * ui: Credentials generation no longer checks capabilities before making
   api calls. This should fix needing "update" capabilites to read IAM 
   credentials in the AWS secrets engine [GH-4446]

## 0.10.0 (April 10th, 2018)

SECURITY:

 * Log sanitization for Combined Database Secret Engine: In certain failure 
   scenarios with incorrectly formatted connection urls, the raw connection 
   errors were being returned to the user with the configured database 
   credentials. Errors are now sanitized before being returned to the user.

DEPRECATIONS/CHANGES:

 * Database plugin compatibility: The database plugin interface was enhanced to
   support some additional functionality related to root credential rotation
   and supporting templated URL strings. The changes were made in a
   backwards-compatible way and all builtin plugins were updated with the new
   features. Custom plugins not built into Vault will need to be upgraded to
   support templated URL strings and root rotation. Additionally, the
   Initialize method was deprecated in favor of a new Init method that supports
   configuration modifications that occur in the plugin back to the primary
   data store.
 * Removal of returned secret information: For a long time Vault has returned
   configuration given to various secret engines and auth methods with secret
   values (such as secret API keys or passwords) still intact, and with a
   warning to the user on write that anyone with read access could see the
   secret. This was mostly done to make it easy for tools like Terraform to
   judge whether state had drifted. However, it also feels quite un-Vault-y to
   do this and we've never felt very comfortable doing so. In 0.10 we have gone
   through and removed this behavior from the various backends; fields which
   contained secret values are simply no longer returned on read. We are
   working with the Terraform team to make changes to their provider to
   accommodate this as best as possible, and users of other tools may have to
   make adjustments, but in the end we felt that the ends did not justify the
   means and we needed to prioritize security over operational convenience.
 * LDAP auth method case sensitivity: We now treat usernames and groups
   configured locally for policy assignment in a case insensitive fashion by
   default. Existing configurations will continue to work as they do now;
   however, the next time a configuration is written `case_sensitive_names`
   will need to be explicitly set to `true`.
 * TTL handling within core: All lease TTL handling has been centralized within
   the core of Vault to ensure consistency across all backends. Since this was
   previously delegated to individual backends, there may be some slight
   differences in TTLs generated from some backends.
 * Removal of default `secret/` mount: In 0.12 we will stop mounting `secret/`
   by default at initialization time (it will still be available in `dev`
   mode).

FEATURES:

 * OSS UI: The Vault UI is now fully open-source. Similarly to the CLI, some
   features are only available with a supporting version of Vault, but the code
   base is entirely open.
 * Versioned K/V: The `kv` backend has been completely revamped, featuring
   flexible versioning of values, check-and-set protections, and more. A new
   `vault kv` subcommand allows friendly interactions with it. Existing mounts
   of the `kv` backend can be upgraded to the new versioned mode (downgrades
   are not currently supported). The old "passthrough" mode is still the
   default for new mounts; versioning can be turned on by setting the
   `-version=2` flag for the `vault secrets enable` command.
 * Database Root Credential Rotation: Database configurations can now rotate
   their own configured admin/root credentials, allowing configured credentials
   for a database connection to be rotated immediately after sending them into
   Vault, invalidating the old credentials and ensuring only Vault knows the
   actual valid values.
 * Azure Authentication Plugin: There is now a plugin (pulled in to Vault) that
   allows authenticating Azure machines to Vault using Azure's Managed Service
   Identity credentials. See the [plugin
   repository](https://github.com/hashicorp/vault-plugin-auth-azure) for more
   information.
 * GCP Secrets Plugin: There is now a plugin (pulled in to Vault) that allows
   generating secrets to allow access to GCP. See the [plugin
   repository](https://github.com/hashicorp/vault-plugin-secrets-gcp) for more
   information.
 * Selective Audit HMACing of Request and Response Data Keys: HMACing in audit
   logs can be turned off for specific keys in the request input map and
   response `data` map on a per-mount basis.
 * Passthrough Request Headers: Request headers can now be selectively passed
   through to backends on a per-mount basis. This is useful in various cases
   when plugins are interacting with external services.
 * HA for Google Cloud Storage: The GCS storage type now supports HA.
 * UI support for identity: Add and edit entities, groups, and their associated
   aliases.
 * UI auth method support: Enable, disable, and configure all of the built-in 
   authentication methods.
 * UI (Enterprise): View and edit Sentinel policies.

IMPROVEMENTS:

 * core: Centralize TTL generation for leases in core [GH-4230]
 * identity: API to update group-alias by ID [GH-4237]
 * secret/cassandra: Update Cassandra storage delete function to not use batch
   operations [GH-4054]
 * storage/mysql: Allow setting max idle connections and connection lifetime
   [GH-4211]
 * storage/gcs: Add HA support [GH-4226]
 * ui: Add Nomad to the list of available secret engines
 * ui: Adds ability to set static headers to be returned by the UI

BUG FIXES:

 * api: Fix retries not working [GH-4322]
 * auth/gcp: Invalidate clients on config change
 * auth/token: Revoke-orphan and tidy operations now correctly cleans up the
   parent prefix entry in the underlying storage backend. These operations also
   mark corresponding child tokens as orphans by removing the parent/secondary
   index from the entries. [GH-4193]
 * command: Re-add `-mfa` flag and migrate to OSS binary [GH-4223]
 * core: Fix issue occurring from mounting two auth backends with the same path
   with one mount having `auth/` in front [GH-4206]
 * mfa: Invalidation of MFA configurations (Enterprise)
 * replication: Fix a panic on some non-64-bit platforms
 * replication: Fix invalidation of policies on performance secondaries
 * secret/pki: When tidying if a value is unexpectedly nil, delete it and move
   on [GH-4214]
 * storage/s3: Fix panic if S3 returns no Content-Length header [GH-4222]
 * ui: Fixed an issue where the UI was checking incorrect paths when operating 
   on transit keys. Capabilities are now checked when attempting to encrypt / 
   decrypt, etc.
 * ui: Fixed IE 11 layout issues and JS errors that would stop the application
   from running.
 * ui: Fixed the link that gets rendered when a user doesn't have permissions 
   to view the root of a secret engine. The link now sends them back to the list
   of secret engines.
 * replication: Fix issue with DR secondaries when using mount specified local 
   paths.
 * cli: Fix an issue where generating a dr operation token would not output the 
   token [GH-4328]

## 0.9.6 (March 20th, 2018)

DEPRECATIONS/CHANGES:

 * The AWS authentication backend now allows binds for inputs as either a
   comma-delimited string or a string array. However, to keep consistency with
   input and output, when reading a role the binds will now be returned as
   string arrays rather than strings.
 * In order to prefix-match IAM role and instance profile ARNs in AWS auth
   backend, you now must explicitly opt-in by adding a `*` to the end of the
   ARN. Existing configurations will be upgraded automatically, but when
   writing a new role configuration the updated behavior will be used.

FEATURES:

 * Replication Activation Enhancements: When activating a replication
   secondary, a public key can now be fetched first from the target cluster.
   This public key can be provided to the primary when requesting the
   activation token. If provided, the public key will be used to perform a
   Diffie-Hellman key exchange resulting in a shared key that encrypts the
   contents of the activation token. The purpose is to protect against
   accidental disclosure of the contents of the token if unwrapped by the wrong
   party, given that the contents of the token are highly sensitive. If
   accidentally unwrapped, the contents of the token are not usable by the
   unwrapping party. It is important to note that just as a malicious operator
   could unwrap the contents of the token, a malicious operator can pretend to
   be a secondary and complete the Diffie-Hellman exchange on their own; this
   feature provides defense in depth but still requires due diligence around
   replication activation, including multiple eyes on the commands/tokens and
   proper auditing.

IMPROVEMENTS:

 * api: Update renewer grace period logic. It no longer is static, but rather
   dynamically calculates one based on the current lease duration after each
   renew. [GH-4090]
 * auth/approle: Allow array input for bound_cidr_list [4078]
 * auth/aws: Allow using lists in role bind parameters [GH-3907]
 * auth/aws: Allow binding by EC2 instance IDs [GH-3816]
 * auth/aws: Allow non-prefix-matched IAM role and instance profile ARNs
   [GH-4071]
 * auth/ldap: Set a very large size limit on queries [GH-4169]
 * core: Log info notifications of revoked leases for all leases/reasons, not
   just expirations [GH-4164]
 * physical/couchdb: Removed limit on the listing of items [GH-4149]
 * secret/pki: Support certificate policies [GH-4125]
 * secret/pki: Add ability to have CA:true encoded into intermediate CSRs, to
   improve compatibility with some ADFS scenarios [GH-3883]
 * secret/transit: Allow selecting signature algorithm as well as hash
   algorithm when signing/verifying [GH-4018]
 * server: Make sure `tls_disable_client_cert` is actually a true value rather
   than just set [GH-4049]
 * storage/dynamodb: Allow specifying max retries for dynamo client [GH-4115]
 * storage/gcs: Allow specifying chunk size for transfers, which can reduce
   memory utilization [GH-4060]
 * sys/capabilities: Add the ability to use multiple paths for capability
   checking [GH-3663]

BUG FIXES:

 * auth/aws: Fix honoring `max_ttl` when a corresponding role `ttl` is not also
   set [GH-4107]
 * auth/okta: Fix honoring configured `max_ttl` value [GH-4110]
 * auth/token: If a periodic token being issued has a period greater than the
   max_lease_ttl configured on the token store mount, truncate it. This matches
   renewal behavior; before it was inconsistent between issuance and renewal.
   [GH-4112]
 * cli: Improve error messages around `vault auth help` when there is no CLI
   helper for a particular method [GH-4056]
 * cli: Fix autocomplete installation when using Fish as the shell [GH-4094]
 * secret/database: Properly honor mount-tuned max TTL [GH-4051]
 * secret/ssh: Return `key_bits` value when reading a role [GH-4098]
 * sys: When writing policies on a performance replication secondary, properly
   forward requests to the primary [GH-4129]

## 0.9.5 (February 26th, 2018)

IMPROVEMENTS:

 * auth: Allow sending default_lease_ttl and max_lease_ttl values when enabling
   auth methods. [GH-4019]
 * secret/database: Add list functionality to `database/config` endpoint
   [GH-4026]
 * physical/consul: Allow setting a specific service address [GH-3971]
 * replication: When bootstrapping a new secondary, if the initial cluster
   connection fails, Vault will attempt to roll back state so that
   bootstrapping can be tried again, rather than having to recreate the
   downstream cluster. This will still require fetching a new secondary
   activation token.

BUG FIXES:

 * auth/aws: Update libraries to fix regression verifying PKCS#7 identity
   documents [GH-4014]
 * listener: Revert to Go 1.9 for now to allow certificates with non-DNS names
   in their DNS SANs to be used for Vault's TLS connections [GH-4028]
 * replication: Fix issue with a performance secondary/DR primary node losing
   its DR primary status when performing an update-primary operation
 * replication: Fix issue where performance secondaries could be unable to
   automatically connect to a performance primary after that performance
   primary has been promoted to a DR primary from a DR secondary
 * ui: Fix behavior when a value contains a `.`

## 0.9.4 (February 20th, 2018)

SECURITY:

 * Role Tags used with the EC2 style of AWS auth were being improperly parsed;
   as a result they were not being used to properly restrict values.
   Implementations following our suggestion of using these as defense-in-depth
   rather than the only source of restriction should not have significant
   impact.

FEATURES:

 * **ChaCha20-Poly1305 support in `transit`**: You can now encrypt and decrypt
   with ChaCha20-Poly1305 in `transit`. Key derivation and convergent
   encryption is also supported.
 * **Okta Push support in Okta Auth Backend**: If a user account has MFA
   required within Okta, an Okta Push MFA flow can be used to successfully
   finish authentication.
 * **PKI Improvements**: Custom OID subject alternate names can now be set,
   subject to allow restrictions that support globbing. Additionally, Country,
   Locality, Province, Street Address, and Postal Code can now be set in
   certificate subjects.
 * **Manta Storage**: Joyent Triton Manta can now be used for Vault storage
 * **Google Cloud Spanner Storage**: Google Cloud Spanner can now be used for
   Vault storage

IMPROVEMENTS:

 * auth/centrify: Add CLI helper
 * audit: Always log failure metrics, even if zero, to ensure the values appear
   on dashboards [GH-3937]
 * cli: Disable color when output is not a TTY [GH-3897]
 * cli: Add `-format` flag to all subcommands [GH-3897]
 * cli: Do not display deprecation warnings when the format is not table
   [GH-3897]
 * core: If over a predefined lease count (256k), log a warning not more than
   once a minute. Too many leases can be problematic for many of the storage
   backends and often this number of leases is indicative of a need for
   workflow improvements. [GH-3957]
 * secret/nomad: Have generated ACL tokens cap out at 64 characters [GH-4009]
 * secret/pki: Country, Locality, Province, Street Address, and Postal Code can
   now be set on certificates [GH-3992]
 * secret/pki: UTF-8 Other Names can now be set in Subject Alternate Names in
   issued certs; allowed values can be set per role and support globbing
   [GH-3889]
 * secret/pki: Add a flag to make the common name optional on certs [GH-3940]
 * secret/pki: Ensure only DNS-compatible names go into DNS SANs; additionally,
   properly handle IDNA transformations for these DNS names [GH-3953]
 * secret/ssh: Add `valid-principles` flag to CLI for CA mode [GH-3922]
 * storage/manta: Add Manta storage [GH-3270]
 * ui (Enterprise): Support for ChaCha20-Poly1305 keys in the transit engine.

BUG FIXES:
 * api/renewer: Honor increment value in renew auth calls [GH-3904]
 * auth/approle: Fix inability to use limited-use-count secret IDs on
   replication performance secondaries
 * auth/approle: Cleanup of secret ID accessors during tidy and removal of
   dangling accessor entries [GH-3924]
 * auth/aws-ec2: Avoid masking of role tag response [GH-3941]
 * auth/cert: Verify DNS SANs in the authenticating certificate [GH-3982]
 * auth/okta: Return configured durations as seconds, not nanoseconds [GH-3871]
 * auth/okta: Get all okta groups for a user vs. default 200 limit [GH-4034]
 * auth/token: Token creation via the CLI no longer forces periodic token
   creation. Passing an explicit zero value for the period no longer create
   periodic tokens. [GH-3880]
 * command: Fix interpreted formatting directives when printing raw fields
   [GH-4005]
 * command: Correctly format output when using -field and -format flags at the
   same time [GH-3987]
 * command/rekey: Re-add lost `stored-shares` parameter [GH-3974]
 * command/ssh: Create and reuse the api client [GH-3909]
 * command/status: Fix panic when status returns 500 from leadership lookup
   [GH-3998]
 * identity: Fix race when creating entities [GH-3932]
 * plugin/gRPC: Fixed an issue with list requests and raw responses coming from
   plugins using gRPC transport [GH-3881]
 * plugin/gRPC: Fix panic when special paths are not set [GH-3946]
 * secret/pki: Verify a name is a valid hostname before adding to DNS SANs
   [GH-3918]
 * secret/transit: Fix auditing when reading a key after it has been backed up
   or restored [GH-3919]
 * secret/transit: Fix storage/memory consistency when persistence fails
   [GH-3959]
 * storage/consul: Validate that service names are RFC 1123 compliant [GH-3960]
 * storage/etcd3: Fix memory ballooning with standby instances [GH-3798]
 * storage/etcd3: Fix large lists (like token loading at startup) not being
   handled [GH-3772]
 * storage/postgresql: Fix compatibility with versions using custom string
   version tags [GH-3949]
 * storage/zookeeper: Update vendoring to fix freezing issues [GH-3896]
 * ui (Enterprise): Decoding the replication token should no longer error and
   prevent enabling of a secondary replication cluster via the ui.
 * plugin/gRPC: Add connection info to the request object [GH-3997]

## 0.9.3 (January 28th, 2018)

A regression from a feature merge disabled the Nomad secrets backend in 0.9.2.
This release re-enables the Nomad secrets backend; it is otherwise identical to
0.9.2.

## 0.9.2 (January 26th, 2018)

SECURITY:

 * Okta Auth Backend: While the Okta auth backend was successfully verifying
   usernames and passwords, it was not checking the returned state of the
   account, so accounts that had been marked locked out could still be used to
   log in. Only accounts in SUCCESS or PASSWORD_WARN states are now allowed.
 * Periodic Tokens: A regression in 0.9.1 meant that periodic tokens created by
   the AppRole, AWS, and Cert auth backends would expire when the max TTL for
   the backend/mount/system was hit instead of their stated behavior of living
   as long as they are renewed. This is now fixed; existing tokens do not have
   to be reissued as this was purely a regression in the renewal logic.
 * Seal Wrapping: During certain replication states values written marked for
   seal wrapping may not be wrapped on the secondaries. This has been fixed,
   and existing values will be wrapped on next read or write. This does not
   affect the barrier keys.

DEPRECATIONS/CHANGES:

 * `sys/health` DR Secondary Reporting: The `replication_dr_secondary` bool
   returned by `sys/health` could be misleading since it would be `false` both
   when a cluster was not a DR secondary but also when the node is a standby in
   the cluster and has not yet fully received state from the active node. This
   could cause health checks on LBs to decide that the node was acceptable for
   traffic even though DR secondaries cannot handle normal Vault traffic. (In
   other words, the bool could only convey "yes" or "no" but not "not sure
   yet".) This has been replaced by `replication_dr_mode` and
   `replication_perf_mode` which are string values that convey the current
   state of the node; a value of `disabled` indicates that replication is
   disabled or the state is still being discovered. As a result, an LB check
   can positively verify that the node is both not `disabled` and is not a DR
   secondary, and avoid sending traffic to it if either is true.
 * PKI Secret Backend Roles parameter types: For `ou` and `organization`
   in role definitions in the PKI secret backend, input can now be a
   comma-separated string or an array of strings. Reading a role will
   now return arrays for these parameters.
 * Plugin API Changes: The plugin API has been updated to utilize golang's
   context.Context package. Many function signatures now accept a context
   object as the first parameter. Existing plugins will need to pull in the
   latest Vault code and update their function signatures to begin using
   context and the new gRPC transport.

FEATURES:

 * **gRPC Backend Plugins**: Backend plugins now use gRPC for transport,
   allowing them to be written in other languages.
 * **Brand New CLI**: Vault has a brand new CLI interface that is significantly
   streamlined, supports autocomplete, and is almost entirely backwards
   compatible.
 * **UI: PKI Secret Backend (Enterprise)**: Configure PKI secret backends,
   create and browse roles and certificates, and issue and sign certificates via
   the listed roles.

IMPROVEMENTS:

 * auth/aws: Handle IAM headers produced by clients that formulate numbers as
   ints rather than strings [GH-3763]
 * auth/okta: Support JSON lists when specifying groups and policies [GH-3801]
 * autoseal/hsm: Attempt reconnecting to the HSM on certain kinds of issues,
   including HA scenarios for some Gemalto HSMs.
   (Enterprise)
 * cli: Output password prompts to stderr to make it easier to pipe an output
   token to another command [GH-3782]
 * core: Report replication status in `sys/health` [GH-3810]
 * physical/s3: Allow using paths with S3 for non-AWS deployments [GH-3730]
 * physical/s3: Add ability to disable SSL for non-AWS deployments [GH-3730]
 * plugins: Args for plugins can now be specified separately from the command,
   allowing the same output format and input format for plugin information
   [GH-3778]
 * secret/pki: `ou` and `organization` can now be specified as a
   comma-separated string or an array of strings [GH-3804]
 * plugins: Plugins will fall back to using netrpc as the communication protocol
   on older versions of Vault [GH-3833]

BUG FIXES:

 * auth/(approle,aws,cert): Fix behavior where periodic tokens generated by
   these backends could not have their TTL renewed beyond the system/mount max
   TTL value [GH-3803]
 * auth/aws: Fix error returned if `bound_iam_principal_arn` was given to an
   existing role update [GH-3843]
 * core/sealwrap: Speed improvements and bug fixes (Enterprise)
 * identity: Delete group alias when an external group is deleted [GH-3773]
 * legacymfa/duo: Fix intermittent panic when Duo could not be reached
   [GH-2030]
 * secret/database: Fix a location where a lock could potentially not be
   released, leading to deadlock [GH-3774]
 * secret/(all databases) Fix behavior where if a max TTL was specified but no
   default TTL was specified the system/mount default TTL would be used but not
   be capped by the local max TTL [GH-3814]
 * secret/database: Fix an issue where plugins were not closed properly if they
   failed to initialize [GH-3768]
 * ui: mounting a secret backend will now properly set `max_lease_ttl` and
   `default_lease_ttl` when specified - previously both fields set
   `default_lease_ttl`.

## 0.9.1 (December 21st, 2017)

DEPRECATIONS/CHANGES:

 * AppRole Case Sensitivity: In prior versions of Vault, `list` operations
   against AppRole roles would require preserving case in the role name, even
   though most other operations within AppRole are case-insensitive with
   respect to the role name. This has been fixed; existing roles will behave as
   they have in the past, but new roles will act case-insensitively in these
   cases.
 * Token Auth Backend Roles parameter types: For `allowed_policies` and
   `disallowed_policies` in role definitions in the token auth backend, input
   can now be a comma-separated string or an array of strings. Reading a role
   will now return arrays for these parameters.
 * Transit key exporting: You can now mark a key in the `transit` backend as
   `exportable` at any time, rather than just at creation time; however, once
   this value is set, it still cannot be unset.
 * PKI Secret Backend Roles parameter types: For `allowed_domains` and
   `key_usage` in role definitions in the PKI secret backend, input
   can now be a comma-separated string or an array of strings. Reading a role
   will now return arrays for these parameters.
 * SSH Dynamic Keys Method Defaults to 2048-bit Keys: When using the dynamic
   key method in the SSH backend, the default is now to use 2048-bit keys if no
   specific key bit size is specified.
 * Consul Secret Backend lease handling: The `consul` secret backend can now
   accept both strings and integer numbers of seconds for its lease value. The
   value returned on a role read will be an integer number of seconds instead
   of a human-friendly string.
 * Unprintable characters not allowed in API paths: Unprintable characters are
   no longer allowed in names in the API (paths and path parameters), with an
   extra restriction on whitespace characters. Allowed characters are those
   that are considered printable by Unicode plus spaces.

FEATURES:

 * **Transit Backup/Restore**: The `transit` backend now supports a backup
   operation that can export a given key, including all key versions and
   configuration, as well as a restore operation allowing import into another
   Vault.
 * **gRPC Database Plugins**: Database plugins now use gRPC for transport,
   allowing them to be written in other languages.
 * **Nomad Secret Backend**: Nomad ACL tokens can now be generated and revoked
   using Vault.
 * **TLS Cert Auth Backend Improvements**: The `cert` auth backend can now
   match against custom certificate extensions via exact or glob matching, and
   additionally supports max_ttl and periodic token toggles.

IMPROVEMENTS:

 * auth/cert: Support custom certificate constraints [GH-3634]
 * auth/cert: Support setting `max_ttl` and `period` [GH-3642]
 * audit/file: Setting a file mode of `0000` will now disable Vault from
   automatically `chmod`ing the log file [GH-3649]
 * auth/github: The legacy MFA system can now be used with the GitHub auth
   backend [GH-3696]
 * auth/okta: The legacy MFA system can now be used with the Okta auth backend
   [GH-3653]
 * auth/token: `allowed_policies` and `disallowed_policies` can now be specified
   as a comma-separated string or an array of strings [GH-3641]
 * command/server: The log level can now be specified with `VAULT_LOG_LEVEL`
   [GH-3721]
 * core: Period values from auth backends will now be checked and applied to the
   TTL value directly by core on login and renewal requests [GH-3677]
 * database/mongodb: Add optional `write_concern` parameter, which can be set
   during database configuration. This establishes a session-wide [write
   concern](https://docs.mongodb.com/manual/reference/write-concern/) for the
   lifecycle of the mount [GH-3646]
 * http: Request path containing non-printable characters will return 400 - Bad
   Request [GH-3697]
 * mfa/okta: Filter a given email address as a login filter, allowing operation
   when login email and account email are different
 * plugins: Make Vault more resilient when unsealing when plugins are
   unavailable [GH-3686]
 * secret/pki: `allowed_domains` and `key_usage` can now be specified
   as a comma-separated string or an array of strings [GH-3642]
 * secret/ssh: Allow 4096-bit keys to be used in dynamic key method [GH-3593]
 * secret/consul: The Consul secret backend now uses the value of `lease` set
   on the role, if set, when renewing a secret. [GH-3796]
 * storage/mysql: Don't attempt database creation if it exists, which can help
   under certain permissions constraints [GH-3716]

BUG FIXES:

 * api/status (enterprise): Fix status reporting when using an auto seal
 * auth/approle: Fix case-sensitive/insensitive comparison issue [GH-3665]
 * auth/cert: Return `allowed_names` on role read [GH-3654]
 * auth/ldap: Fix incorrect control information being sent [GH-3402] [GH-3496]
   [GH-3625] [GH-3656]
 * core: Fix seal status reporting when using an autoseal
 * core: Add creation path to wrap info for a control group token
 * core: Fix potential panic that could occur using plugins when a node
   transitioned from active to standby [GH-3638]
 * core: Fix memory ballooning when a connection would connect to the cluster
   port and then go away -- redux! [GH-3680]
 * core: Replace recursive token revocation logic with depth-first logic, which
   can avoid hitting stack depth limits in extreme cases [GH-2348]
 * core: When doing a read on configured audited-headers, properly handle case
   insensitivity [GH-3701]
 * core/pkcs11 (enterprise): Fix panic when PKCS#11 library is not readable
 * database/mysql: Allow the creation statement to use commands that are not yet
   supported by the prepare statement protocol [GH-3619]
 * plugin/auth-gcp: Fix IAM roles when using `allow_gce_inference` [VPAG-19]

## 0.9.0.1 (November 21st, 2017) (Enterprise Only)

IMPROVEMENTS:

 * auth/gcp: Support seal wrapping of configuration parameters
 * auth/kubernetes: Support seal wrapping of configuration parameters

BUG FIXES:

 * Fix an upgrade issue with some physical backends when migrating from legacy
   HSM stored key support to the new Seal Wrap mechanism (Enterprise)
 * mfa: Add the 'mfa' flag that was removed by mistake [GH-4223]

## 0.9.0 (November 14th, 2017)

DEPRECATIONS/CHANGES:

 * HSM config parameter requirements: When using Vault with an HSM, a new
   parameter is required: `hmac_key_label`.  This performs a similar function to
   `key_label` but for the HMAC key Vault will use. Vault will generate a
   suitable key if this value is specified and `generate_key` is set true.
 * API HTTP client behavior: When calling `NewClient` the API no longer
   modifies the provided client/transport. In particular this means it will no
   longer enable redirection limiting and HTTP/2 support on custom clients. It
   is suggested that if you want to make changes to an HTTP client that you use
   one created by `DefaultConfig` as a starting point.
 * AWS EC2 client nonce behavior: The client nonce generated by the backend
   that gets returned along with the authentication response will be audited in
   plaintext. If this is undesired, the clients can choose to supply a custom
   nonce to the login endpoint. The custom nonce set by the client will from
   now on, not be returned back with the authentication response, and hence not
   audit logged.
 * AWS Auth role options: The API will now error when trying to create or
   update a role with the mutually-exclusive options
   `disallow_reauthentication` and `allow_instance_migration`.
 * SSH CA role read changes: When reading back a role from the `ssh` backend,
   the TTL/max TTL values will now be an integer number of seconds rather than
   a string. This better matches the API elsewhere in Vault.
 * SSH role list changes: When listing roles from the `ssh` backend via the API,
   the response data will additionally return a `key_info` map that will contain
   a map of each key with a corresponding object containing the `key_type`.
 * More granularity in audit logs: Audit request and response entries are still
   in RFC3339 format but now have a granularity of nanoseconds.
 * High availability related values have been moved out of the `storage` and
   `ha_storage` stanzas, and into the top-level configuration. `redirect_addr`
   has been renamed to `api_addr`. The stanzas still support accepting
   HA-related values to maintain backward compatibility, but top-level values
   will take precedence.
 * A new `seal` stanza has been added to the configuration file, which is
   optional and enables configuration of the seal type to use for additional
   data protection, such as using HSM or Cloud KMS solutions to encrypt and
   decrypt data.

FEATURES:

 * **RSA Support for Transit Backend**: Transit backend can now generate RSA
   keys which can be used for encryption and signing. [GH-3489]
 * **Identity System**: Now in open source and with significant enhancements,
   Identity is an integrated system for understanding users across tokens and
   enabling easier management of users directly and via groups.
 * **External Groups in Identity**: Vault can now automatically assign users
   and systems to groups in Identity based on their membership in external
   groups.
 * **Seal Wrap / FIPS 140-2 Compatibility (Enterprise)**: Vault can now take
   advantage of FIPS 140-2-certified HSMs to ensure that Critical Security
   Parameters are protected in a compliant fashion. Vault's implementation has
   received a statement of compliance from Leidos.
 * **Control Groups (Enterprise)**: Require multiple members of an Identity
   group to authorize a requested action before it is allowed to run.
 * **Cloud Auto-Unseal (Enterprise)**: Automatically unseal Vault using AWS KMS
   and GCP CKMS.
 * **Sentinel Integration (Enterprise)**: Take advantage of HashiCorp Sentinel
   to create extremely flexible access control policies -- even on
   unauthenticated endpoints.
 * **Barrier Rekey Support for Auto-Unseal (Enterprise)**: When using auto-unsealing
   functionality, the `rekey` operation is now supported; it uses recovery keys
   to authorize the master key rekey.
 * **Operation Token for Disaster Recovery Actions (Enterprise)**: When using
   Disaster Recovery replication, a token can be created that can be used to
   authorize actions such as promotion and updating primary information, rather
   than using recovery keys.
 * **Trigger Auto-Unseal with Recovery Keys (Enterprise)**: When using
   auto-unsealing, a request to unseal Vault can be triggered by a threshold of
   recovery keys, rather than requiring the Vault process to be restarted.
 * **UI Redesign (Enterprise)**: All new experience for the Vault Enterprise
   UI. The look and feel has been completely redesigned to give users a better
   experience and make managing secrets fast and easy.
 * **UI: SSH Secret Backend (Enterprise)**: Configure an SSH secret backend,
   create and browse roles. And use them to sign keys or generate one time
   passwords.
 * **UI: AWS Secret Backend (Enterprise)**: You can now configure the AWS
   backend via the Vault Enterprise UI. In addition you can create roles,
   browse the roles and Generate IAM Credentials from them in the UI.

IMPROVEMENTS:

 * api: Add ability to set custom headers on each call [GH-3394]
 * command/server: Add config option to disable requesting client certificates
   [GH-3373]
 * auth/aws: Max retries can now be customized for the AWS client [GH-3965]
 * core: Disallow mounting underneath an existing path, not just over [GH-2919]
 * physical/file: Use `700` as permissions when creating directories. The files
   themselves were `600` and are all encrypted, but this doesn't hurt.
 * secret/aws: Add ability to use custom IAM/STS endpoints [GH-3416]
 * secret/aws: Max retries can now be customized for the AWS client [GH-3965]
 * secret/cassandra: Work around Cassandra ignoring consistency levels for a
   user listing query [GH-3469]
 * secret/pki: Private keys can now be marshalled as PKCS#8 [GH-3518]
 * secret/pki: Allow entering URLs for `pki` as both comma-separated strings and JSON
   arrays [GH-3409]
 * secret/ssh: Role TTL/max TTL can now be specified as either a string or an
   integer [GH-3507]
 * secret/transit: Sign and verify operations now support a `none` hash
   algorithm to allow signing/verifying pre-hashed data [GH-3448]
 * secret/database: Add the ability to glob allowed roles in the Database Backend [GH-3387]
 * ui (enterprise): Support for RSA keys in the transit backend
 * ui (enterprise): Support for DR Operation Token generation, promoting, and
   updating primary on DR Secondary clusters

BUG FIXES:

 * api: Fix panic when setting a custom HTTP client but with a nil transport
   [GH-3435] [GH-3437]
 * api: Fix authing to the `cert` backend when the CA for the client cert is
   not known to the server's listener [GH-2946]
 * auth/approle: Create role ID index during read if a role is missing one [GH-3561]
 * auth/aws: Don't allow mutually exclusive options [GH-3291]
 * auth/radius: Fix logging in in some situations [GH-3461]
 * core: Fix memleak when a connection would connect to the cluster port and
   then go away [GH-3513]
 * core: Fix panic if a single-use token is used to step-down or seal [GH-3497]
 * core: Set rather than add headers to prevent some duplicated headers in
   responses when requests were forwarded to the active node [GH-3485]
 * physical/etcd3: Fix some listing issues due to how etcd3 does prefix
   matching [GH-3406]
 * physical/etcd3: Fix case where standbys can lose their etcd client lease
   [GH-3031]
 * physical/file: Fix listing when underscores are the first component of a
   path [GH-3476]
 * plugins: Allow response errors to be returned from backend plugins [GH-3412]
 * secret/transit: Fix panic if the length of the input ciphertext was less
   than the expected nonce length [GH-3521]
 * ui (enterprise): Reinstate support for generic secret backends - this was
   erroneously removed in a previous release

## 0.8.3 (September 19th, 2017)

CHANGES:

 * Policy input/output standardization: For all built-in authentication
   backends, policies can now be specified as a comma-delimited string or an
   array if using JSON as API input; on read, policies will be returned as an
   array; and the `default` policy will not be forcefully added to policies
   saved in configurations. Please note that the `default` policy will continue
   to be added to generated tokens, however, rather than backends adding
   `default` to the given set of input policies (in some cases, and not in
   others), the stored set will reflect the user-specified set.
 * `sign-self-issued` modifies Issuer in generated certificates: In 0.8.2 the
   endpoint would not modify the Issuer in the generated certificate, leaving
   the output self-issued. Although theoretically valid, in practice crypto
   stacks were unhappy validating paths containing such certs. As a result,
   `sign-self-issued` now encodes the signing CA's Subject DN into the Issuer
   DN of the generated certificate.
 * `sys/raw` requires enabling: While the `sys/raw` endpoint can be extremely
   useful in break-glass or support scenarios, it is also extremely dangerous.
   As of now, a configuration file option `raw_storage_endpoint` must be set in
   order to enable this API endpoint. Once set, the available functionality has
   been enhanced slightly; it now supports listing and decrypting most of
   Vault's core data structures, except for the encryption keyring itself.
 * `generic` is now `kv`: To better reflect its actual use, the `generic`
   backend is now `kv`. Using `generic` will still work for backwards
   compatibility.

FEATURES:

 * **GCE Support for GCP Auth**: GCE instances can now authenticate to Vault
   using machine credentials.
 * **Support for Kubernetes Service Account Auth**: Kubernetes Service Accounts
   can now authenticate to vault using JWT tokens.

IMPROVEMENTS:

 * configuration: Provide a config option to store Vault server's process ID
   (PID) in a file [GH-3321]
 * mfa (Enterprise): Add the ability to use identity metadata in username format
 * mfa/okta (Enterprise): Add support for configuring base_url for API calls
 * secret/pki: `sign-intermediate` will now allow specifying a `ttl` value
   longer than the signing CA certificate's NotAfter value. [GH-3325]
 * sys/raw: Raw storage access is now disabled by default [GH-3329]

BUG FIXES:

 * auth/okta: Fix regression that removed the ability to set base_url [GH-3313]
 * core: Fix panic while loading leases at startup on ARM processors
   [GH-3314]
 * secret/pki: Fix `sign-self-issued` encoding the wrong subject public key
   [GH-3325]

## 0.8.2.1 (September 11th, 2017) (Enterprise Only)

BUG FIXES:

 * Fix an issue upgrading to 0.8.2 for Enterprise customers.

## 0.8.2 (September 5th, 2017)

SECURITY:

* In prior versions of Vault, if authenticating via AWS IAM and requesting a
  periodic token, the period was not properly respected. This could lead to
  tokens expiring unexpectedly, or a token lifetime being longer than expected.
  Upon token renewal with Vault 0.8.2 the period will be properly enforced.

DEPRECATIONS/CHANGES:

* `vault ssh` users should supply `-mode` and `-role` to reduce the number of
  API calls. A future version of Vault will mark these optional values are
  required. Failure to supply `-mode` or `-role` will result in a warning.
* Vault plugins will first briefly run a restricted version of the plugin to
  fetch metadata, and then lazy-load the plugin on first request to prevent
  crash/deadlock of Vault during the unseal process. Plugins will need to be
  built with the latest changes in order for them to run properly.

FEATURES:

* **Lazy Lease Loading**: On startup, Vault will now load leases from storage
  in a lazy fashion (token checks and revocation/renewal requests still force
  an immediate load). For larger installations this can significantly reduce
  downtime when switching active nodes or bringing Vault up from cold start.
* **SSH CA Login with `vault ssh`**: `vault ssh` now supports the SSH CA
  backend for authenticating to machines. It also supports remote host key
  verification through the SSH CA backend, if enabled.
* **Signing of Self-Issued Certs in PKI**: The `pki` backend now supports
  signing self-issued CA certs. This is useful when switching root CAs.

IMPROVEMENTS:

 * audit/file: Allow specifying `stdout` as the `file_path` to log to standard
   output [GH-3235]
 * auth/aws: Allow wildcards in `bound_iam_principal_arn` [GH-3213]
 * auth/okta: Compare groups case-insensitively since Okta is only
   case-preserving [GH-3240]
 * auth/okta: Standardize Okta configuration APIs across backends [GH-3245]
 * cli: Add subcommand autocompletion that can be enabled with
   `vault -autocomplete-install` [GH-3223]
 * cli: Add ability to handle wrapped responses when using `vault auth`. What
   is output depends on the other given flags; see the help output for that
   command for more information. [GH-3263]
 * core: TLS cipher suites used for cluster behavior can now be set via
   `cluster_cipher_suites` in configuration [GH-3228]
 * core: The `plugin_name` can now either be specified directly as part of the
   parameter or within the `config` object when mounting a secret or auth backend
   via `sys/mounts/:path` or `sys/auth/:path` respectively [GH-3202]
 * core: It is now possible to update the `description` of a mount when
   mount-tuning, although this must be done through the HTTP layer [GH-3285]
 * secret/databases/mongo: If an EOF is encountered, attempt reconnecting and
   retrying the operation [GH-3269]
 * secret/pki: TTLs can now be specified as a string or an integer number of
   seconds [GH-3270]
 * secret/pki: Self-issued certs can now be signed via
   `pki/root/sign-self-issued` [GH-3274]
 * storage/gcp: Use application default credentials if they exist [GH-3248]

BUG FIXES:

 * auth/aws: Properly use role-set period values for IAM-derived token renewals
   [GH-3220]
 * auth/okta: Fix updating organization/ttl/max_ttl after initial setting
   [GH-3236]
 * core: Fix PROXY when underlying connection is TLS [GH-3195]
 * core: Policy-related commands would sometimes fail to act case-insensitively
   [GH-3210]
 * storage/consul: Fix parsing TLS configuration when using a bare IPv6 address
   [GH-3268]
 * plugins: Lazy-load plugins to prevent crash/deadlock during unseal process.
   [GH-3255]
 * plugins: Skip mounting plugin-based secret and credential mounts when setting
   up mounts if the plugin is no longer present in the catalog. [GH-3255]

## 0.8.1 (August 16th, 2017)

DEPRECATIONS/CHANGES:

 * PKI Root Generation: Calling `pki/root/generate` when a CA cert/key already
   exists will now return a `204` instead of overwriting an existing root. If
   you want to recreate the root, first run a delete operation on `pki/root`
   (requires `sudo` capability), then generate it again.

FEATURES:

 * **Oracle Secret Backend**: There is now an external plugin to support leased
   credentials for Oracle databases (distributed separately).
 * **GCP IAM Auth Backend**: There is now an authentication backend that allows
   using GCP IAM credentials to retrieve Vault tokens. This is available as
   both a plugin and built-in to Vault.
 * **PingID Push Support for Path-Based MFA (Enterprise)**: PingID Push can
   now be used for MFA with the new path-based MFA introduced in Vault
   Enterprise 0.8.
 * **Permitted DNS Domains Support in PKI**: The `pki` backend now supports
   specifying permitted DNS domains for CA certificates, allowing you to
   narrowly scope the set of domains for which a CA can issue or sign child
   certificates.
 * **Plugin Backend Reload Endpoint**: Plugin backends can now be triggered to
   reload using the `sys/plugins/reload/backend` endpoint and providing either
   the plugin name or the mounts to reload.
 * **Self-Reloading Plugins**: The plugin system will now attempt to reload a
   crashed or stopped plugin, once per request.

IMPROVEMENTS:

 * auth/approle: Allow array input for policies in addition to comma-delimited
   strings [GH-3163]
 * plugins: Send logs through Vault's logger rather than stdout [GH-3142]
 * secret/pki: Add `pki/root` delete operation [GH-3165]
 * secret/pki: Don't overwrite an existing root cert/key when calling generate
   [GH-3165]

BUG FIXES:

 * aws: Don't prefer a nil HTTP client over an existing one [GH-3159]
 * core: If there is an error when checking for create/update existence, return
   500 instead of 400 [GH-3162]
 * secret/database: Avoid creating usernames that are too long for legacy MySQL
   [GH-3138]

## 0.8.0 (August 9th, 2017)

SECURITY:

 * We've added a note to the docs about the way the GitHub auth backend works
   as it may not be readily apparent that GitHub personal access tokens, which
   are used by the backend, can be used for unauthorized access if they are
   stolen from third party services and access to Vault is public.

DEPRECATIONS/CHANGES:

 * Database Plugin Backends: Passwords generated for these backends now
   enforce stricter password requirements, as opposed to the previous behavior
   of returning a randomized UUID. Passwords are of length 20, and have a `A1a-`
   characters prepended to ensure stricter requirements. No regressions are
   expected from this change. (For database backends that were previously
   substituting underscores for hyphens in passwords, this will remain the
   case.)
 * Lease Endpoints: The endpoints `sys/renew`, `sys/revoke`, `sys/revoke-prefix`,
   `sys/revoke-force` have been deprecated and relocated under `sys/leases`.
   Additionally, the deprecated path `sys/revoke-force` now requires the `sudo`
   capability.
 * Response Wrapping Lookup Unauthenticated: The `sys/wrapping/lookup` endpoint
   is now unauthenticated. This allows introspection of the wrapping info by
   clients that only have the wrapping token without then invalidating the
   token. Validation functions/checks are still performed on the token.

FEATURES:

 * **Cassandra Storage**: Cassandra can now be used for Vault storage
 * **CockroachDB Storage**: CockroachDB can now be used for Vault storage
 * **CouchDB Storage**: CouchDB can now be used for Vault storage
 * **SAP HANA Database Plugin**: The `databases` backend can now manage users
   for SAP HANA databases
 * **Plugin Backends**: Vault now supports running secret and auth backends as
   plugins. Plugins can be mounted like normal backends and can be developed
   independently from Vault.
 * **PROXY Protocol Support** Vault listeners can now be configured to honor
   PROXY protocol v1 information to allow passing real client IPs into Vault. A
   list of authorized addresses (IPs or subnets) can be defined and
   accept/reject behavior controlled.
 * **Lease Lookup and Browsing in the Vault Enterprise UI**: Vault Enterprise UI
   now supports lookup and listing of leases and the associated actions from the
   `sys/leases` endpoints in the API. These are located in the new top level
   navigation item "Leases".
 * **Filtered Mounts for Performance Mode Replication**: Whitelists or
   blacklists of mounts can be defined per-secondary to control which mounts
   are actually replicated to that secondary. This can allow targeted
   replication of specific sets of data to specific geolocations/datacenters.
 * **Disaster Recovery Mode Replication (Enterprise Only)**: There is a new
   replication mode, Disaster Recovery (DR), that performs full real-time
   replication (including tokens and leases) to DR secondaries. DR secondaries
   cannot handle client requests, but can be promoted to primary as needed for
   failover.
 * **Manage New Replication Features in the Vault Enterprise UI**: Support for
   Replication features in Vault Enterprise UI has expanded to include new DR
   Replication mode and management of Filtered Mounts in Performance Replication
   mode.
 * **Vault Identity (Enterprise Only)**: Vault's new Identity system allows
   correlation of users across tokens. At present this is only used for MFA,
   but will be the foundation of many other features going forward.
 * **Duo Push, Okta Push, and TOTP MFA For All Authenticated Paths (Enterprise
   Only)**: A brand new MFA system built on top of Identity allows MFA
   (currently Duo Push, Okta Push, and TOTP) for any authenticated path within
   Vault. MFA methods can be configured centrally, and TOTP keys live within
   the user's Identity information to allow using the same key across tokens.
   Specific MFA method(s) required for any given path within Vault can be
   specified in normal ACL path statements.

IMPROVEMENTS:

 * api: Add client method for a secret renewer background process [GH-2886]
 * api: Add `RenewTokenAsSelf` [GH-2886]
 * api: Client timeout can now be adjusted with the `VAULT_CLIENT_TIMEOUT` env
   var or with a new API function [GH-2956]
 * api/cli: Client will now attempt to look up SRV records for the given Vault
   hostname [GH-3035]
 * audit/socket: Enhance reconnection logic and don't require the connection to
   be established at unseal time [GH-2934]
 * audit/file: Opportunistically try re-opening the file on error [GH-2999]
 * auth/approle: Add role name to token metadata [GH-2985]
 * auth/okta: Allow specifying `ttl`/`max_ttl` inside the mount [GH-2915]
 * cli: Client timeout can now be adjusted with the `VAULT_CLIENT_TIMEOUT` env
   var [GH-2956]
 * command/auth: Add `-token-only` flag to `vault auth` that returns only the
   token on stdout and does not store it via the token helper [GH-2855]
 * core: CORS allowed origins can now be configured [GH-2021]
 * core: Add metrics counters for audit log failures [GH-2863]
 * cors: Allow setting allowed headers via the API instead of always using
   wildcard [GH-3023]
 * secret/ssh: Allow specifying the key ID format using template values for CA
   type [GH-2888]
 * server: Add `tls_client_ca_file` option for specifying a CA file to use for
   client certificate verification when `tls_require_and_verify_client_cert` is
   enabled [GH-3034]
 * storage/cockroachdb: Add CockroachDB storage backend [GH-2713]
 * storage/couchdb: Add CouchDB storage backend [GH-2880]
 * storage/mssql: Add `max_parallel` [GH-3026]
 * storage/postgresql: Add `max_parallel` [GH-3026]
 * storage/postgresql: Improve listing speed [GH-2945]
 * storage/s3: More efficient paging when an object has a lot of subobjects
   [GH-2780]
 * sys/wrapping: Make `sys/wrapping/lookup` unauthenticated [GH-3084]
 * sys/wrapping: Wrapped tokens now store the original request path of the data
   [GH-3100]
 * telemetry: Add support for DogStatsD [GH-2490]

BUG FIXES:

 * api/health: Don't treat standby `429` codes as an error [GH-2850]
 * api/leases: Fix lease lookup returning lease properties at the top level
 * audit: Fix panic when audit logging a read operation on an asymmetric
   `transit` key [GH-2958]
 * auth/approle: Fix panic when secret and cidr list not provided in role
   [GH-3075]
 * auth/aws: Look up proper account ID on token renew [GH-3012]
 * auth/aws: Store IAM header in all cases when it changes [GH-3004]
 * auth/ldap: Verify given certificate is PEM encoded instead of failing
   silently [GH-3016]
 * auth/token: Don't allow using the same token ID twice when manually
   specifying [GH-2916]
 * cli: Fix issue with parsing keys that start with special characters [GH-2998]
 * core: Relocated `sys/leases/renew` returns same payload as original
   `sys/leases` endpoint [GH-2891]
 * secret/ssh: Fix panic when signing with incorrect key type [GH-3072]
 * secret/totp: Ensure codes can only be used once. This makes some automated
   workflows harder but complies with the RFC. [GH-2908]
 * secret/transit: Fix locking when creating a key with unsupported options
   [GH-2974]

## 0.7.3 (June 7th, 2017)

SECURITY:

 * Cert auth backend now checks validity of individual certificates: In
   previous versions of Vault, validity (e.g. expiration) of individual leaf
   certificates added for authentication was not checked. This was done to make
   it easier for administrators to control lifecycles of individual
   certificates added to the backend, e.g. the authentication material being
   checked was access to that specific certificate's private key rather than
   all private keys signed by a CA. However, this behavior is often unexpected
   and as a result can lead to insecure deployments, so we are now validating
   these certificates as well.
 * App-ID path salting was skipped in 0.7.1/0.7.2: A regression in 0.7.1/0.7.2
   caused the HMACing of any App-ID information stored in paths (including
   actual app-IDs and user-IDs) to be unsalted and written as-is from the API.
   In 0.7.3 any such paths will be automatically changed to salted versions on
   access (e.g. login or read); however, if you created new app-IDs or user-IDs
   in 0.7.1/0.7.2, you may want to consider whether any users with access to
   Vault's underlying data store may have intercepted these values, and
   revoke/roll them.

DEPRECATIONS/CHANGES:

 * Step-Down is Forwarded: When a step-down is issued against a non-active node
   in an HA cluster, it will now forward the request to the active node.

FEATURES:

 * **ed25519 Signing/Verification in Transit with Key Derivation**: The
   `transit` backend now supports generating
   [ed25519](https://ed25519.cr.yp.to/) keys for signing and verification
   functionality. These keys support derivation, allowing you to modify the
   actual encryption key used by supplying a `context` value.
 * **Key Version Specification for Encryption in Transit**: You can now specify
   the version of a key you use to wish to generate a signature, ciphertext, or
   HMAC. This can be controlled by the `min_encryption_version` key
   configuration property.
 * **Replication Primary Discovery (Enterprise)**: Replication primaries will
   now advertise the addresses of their local HA cluster members to replication
   secondaries. This helps recovery if the primary active node goes down and
   neither service discovery nor load balancers are in use to steer clients.

IMPROVEMENTS:

 * api/health: Add Sys().Health() [GH-2805]
 * audit: Add auth information to requests that error out [GH-2754]
 * command/auth: Add `-no-store` option that prevents the auth command from
   storing the returned token into the configured token helper [GH-2809]
 * core/forwarding: Request forwarding now heartbeats to prevent unused
   connections from being terminated by firewalls or proxies
 * plugins/databases: Add MongoDB as an internal database plugin [GH-2698]
 * storage/dynamodb: Add a method for checking the existence of children,
   speeding up deletion operations in the DynamoDB storage backend [GH-2722]
 * storage/mysql: Add max_parallel parameter to MySQL backend [GH-2760]
 * secret/databases: Support listing connections [GH-2823]
 * secret/databases: Support custom renewal statements in Postgres database
   plugin [GH-2788]
 * secret/databases: Use the role name as part of generated credentials
   [GH-2812]
 * ui (Enterprise): Transit key and secret browsing UI handle large lists better
 * ui (Enterprise): root tokens are no longer persisted
 * ui (Enterprise): support for mounting Database and TOTP secret backends

BUG FIXES:

 * auth/app-id: Fix regression causing loading of salts to be skipped
 * auth/aws: Improve EC2 describe instances performance [GH-2766]
 * auth/aws: Fix lookup of some instance profile ARNs [GH-2802]
 * auth/aws: Resolve ARNs to internal AWS IDs which makes lookup at various
   points (e.g. renewal time) more robust [GH-2814]
 * auth/aws: Properly honor configured period when using IAM authentication
   [GH-2825]
 * auth/aws: Check that a bound IAM principal is not empty (in the current
   state of the role) before requiring it match the previously authenticated
   client [GH-2781]
 * auth/cert: Fix panic on renewal [GH-2749]
 * auth/cert: Certificate verification for non-CA certs [GH-2761]
 * core/acl: Prevent race condition when compiling ACLs in some scenarios
   [GH-2826]
 * secret/database: Increase wrapping token TTL; in a loaded scenario it could
   be too short
 * secret/generic: Allow integers to be set as the value of `ttl` field as the
   documentation claims is supported [GH-2699]
 * secret/ssh: Added host key callback to ssh client config [GH-2752]
 * storage/s3: Avoid a panic when some bad data is returned [GH-2785]
 * storage/dynamodb: Fix list functions working improperly on Windows [GH-2789]
 * storage/file: Don't leak file descriptors in some error cases
 * storage/swift: Fix pre-v3 project/tenant name reading [GH-2803]

## 0.7.2 (May 8th, 2017)

BUG FIXES:

 * audit: Fix auditing entries containing certain kinds of time values
   [GH-2689]

## 0.7.1 (May 5th, 2017)

DEPRECATIONS/CHANGES:

 * LDAP Auth Backend: Group membership queries will now run as the `binddn`
   user when `binddn`/`bindpass` are configured, rather than as the
   authenticating user as was the case previously.

FEATURES:

 * **AWS IAM Authentication**: IAM principals can get Vault tokens
   automatically, opening AWS-based authentication to users, ECS containers,
   Lambda instances, and more. Signed client identity information retrieved
   using the AWS API `sts:GetCallerIdentity` is validated against the AWS STS
   service before issuing a Vault token. This backend is unified with the
   `aws-ec2` authentication backend under the name `aws`, and allows additional
   EC2-related restrictions to be applied during the IAM authentication; the
   previous EC2 behavior is also still available. [GH-2441]
 * **MSSQL Physical Backend**: You can now use Microsoft SQL Server as your
   Vault physical data store [GH-2546]
 * **Lease Listing and Lookup**: You can now introspect a lease to get its
   creation and expiration properties via `sys/leases/lookup`; with `sudo`
   capability you can also list leases for lookup, renewal, or revocation via
   that endpoint. Various lease functions (renew, revoke, revoke-prefix,
   revoke-force) have also been relocated to `sys/leases/`, but they also work
   at the old paths for compatibility. Reading (but not listing) leases via
   `sys/leases/lookup` is now a part of the current `default` policy. [GH-2650]
 * **TOTP Secret Backend**: You can now store multi-factor authentication keys
   in Vault and use the API to retrieve time-based one-time use passwords on
   demand. The backend can also be used to generate a new key and validate
   passwords generated by that key. [GH-2492]
 * **Database Secret Backend & Secure Plugins (Beta)**: This new secret backend
   combines the functionality of the MySQL, PostgreSQL, MSSQL, and Cassandra
   backends. It also provides a plugin interface for extendability through
   custom databases. [GH-2200]

IMPROVEMENTS:

 * auth/cert: Support for constraints on subject Common Name and DNS/email
   Subject Alternate Names in certificates [GH-2595]
 * auth/ldap: Use the binding credentials to search group membership rather
   than the user credentials [GH-2534]
 * cli/revoke: Add `-self` option to allow revoking the currently active token
   [GH-2596]
 * core: Randomize x coordinate in Shamir shares [GH-2621]
 * replication: Fix a bug when enabling `approle` on a primary before
   secondaries were connected
 * replication: Add heartbeating to ensure firewalls don't kill connections to
   primaries
 * secret/pki: Add `no_store` option that allows certificates to be issued
   without being stored. This removes the ability to look up and/or add to a
   CRL but helps with scaling to very large numbers of certificates. [GH-2565]
 * secret/pki: If used with a role parameter, the `sign-verbatim/<role>`
   endpoint honors the values of `generate_lease`, `no_store`, `ttl` and
   `max_ttl` from the given role [GH-2593]
 * secret/pki: Add role parameter `allow_glob_domains` that enables defining
   names in `allowed_domains` containing `*` glob patterns [GH-2517]
 * secret/pki: Update certificate storage to not use characters that are not
   supported on some filesystems [GH-2575]
 * storage/etcd3: Add `discovery_srv` option to query for SRV records to find
   servers [GH-2521]
 * storage/s3: Support `max_parallel` option to limit concurrent outstanding
   requests [GH-2466]
 * storage/s3: Use pooled transport for http client [GH-2481]
 * storage/swift: Allow domain values for V3 authentication [GH-2554]
 * tidy: Improvements to `auth/token/tidy` and `sys/leases/tidy` to handle more
   cleanup cases [GH-2452]

BUG FIXES:

 * api: Respect a configured path in Vault's address [GH-2588]
 * auth/aws-ec2: New bounds added as criteria to allow role creation [GH-2600]
 * auth/ldap: Don't lowercase groups attached to users [GH-2613]
 * cli: Don't panic if `vault write` is used with the `force` flag but no path
   [GH-2674]
 * core: Help operations should request forward since standbys may not have
   appropriate info [GH-2677]
 * replication: Fix enabling secondaries when certain mounts already existed on
   the primary
 * secret/mssql: Update mssql driver to support queries with colons [GH-2610]
 * secret/pki: Don't lowercase O/OU values in certs [GH-2555]
 * secret/pki: Don't attempt to validate IP SANs if none are provided [GH-2574]
 * secret/ssh: Don't automatically lowercase principles in issued SSH certs
   [GH-2591]
 * storage/consul: Properly handle state events rather than timing out
   [GH-2548]
 * storage/etcd3: Ensure locks are released if client is improperly shut down
   [GH-2526]

## 0.7.0 (March 21th, 2017)

SECURITY:

 * Common name not being validated when `exclude_cn_from_sans` option used in
   `pki` backend: When using a role in the `pki` backend that specified the
   `exclude_cn_from_sans` option, the common name would not then be properly
   validated against the role's constraints. This has been fixed. We recommend
   any users of this feature to upgrade to 0.7 as soon as feasible.

DEPRECATIONS/CHANGES:

 * List Operations Always Use Trailing Slash: Any list operation, whether via
   the `GET` or `LIST` HTTP verb, will now internally canonicalize the path to
   have a trailing slash. This makes policy writing more predictable, as it
   means clients will no longer work or fail based on which client they're
   using or which HTTP verb they're using. However, it also means that policies
   allowing `list` capability must be carefully checked to ensure that they
   contain a trailing slash; some policies may need to be split into multiple
   stanzas to accommodate.
 * PKI Defaults to Unleased Certificates: When issuing certificates from the
   PKI backend, by default, no leases will be issued. If you want to manually
   revoke a certificate, its serial number can be used with the `pki/revoke`
   endpoint. Issuing leases is still possible by enabling the `generate_lease`
   toggle in PKI role entries (this will default to `true` for upgrades, to
   keep existing behavior), which will allow using lease IDs to revoke
   certificates. For installations issuing large numbers of certificates (tens
   to hundreds of thousands, or millions), this will significantly improve
   Vault startup time since leases associated with these certificates will not
   have to be loaded; however note that it also means that revocation of a
   token used to issue certificates will no longer add these certificates to a
   CRL. If this behavior is desired or needed, consider keeping leases enabled
   and ensuring lifetimes are reasonable, and issue long-lived certificates via
   a different role with leases disabled.

FEATURES:

 * **Replication (Enterprise)**: Vault Enterprise now has support for creating
   a multi-datacenter replication set between clusters. The current replication
   offering is based on an asynchronous primary/secondary (1:N) model that
   replicates static data while keeping dynamic data (leases, tokens)
   cluster-local, focusing on horizontal scaling for high-throughput and
   high-fanout deployments.
 * **Response Wrapping & Replication in the Vault Enterprise UI**: Vault
   Enterprise UI now supports looking up and rotating response wrapping tokens,
   as well as creating tokens with arbitrary values inside. It also now
   supports replication functionality, enabling the configuration of a
   replication set in the UI.
 * **Expanded Access Control Policies**: Access control policies can now
   specify allowed and denied parameters -- and, optionally, their values -- to
   control what a client can and cannot submit during an API call. Policies can
   also specify minimum/maximum response wrapping TTLs to both enforce the use
   of response wrapping and control the duration of resultant wrapping tokens.
   See the [policies concepts
   page](https://www.vaultproject.io/docs/concepts/policies.html) for more
   information.
 * **SSH Backend As Certificate Authority**: The SSH backend can now be
   configured to sign host and user certificates. Each mount of the backend
   acts as an independent signing authority. The CA key pair can be configured
   for each mount and the public key is accessible via an unauthenticated API
   call; additionally, the backend can generate a public/private key pair for
   you. We recommend using separate mounts for signing host and user
   certificates.

IMPROVEMENTS:

 * api/request: Passing username and password information in API request
   [GH-2469]
 * audit: Logging the token's use count with authentication response and
   logging the remaining uses of the client token with request [GH-2437]
 * auth/approle: Support for restricting the number of uses on the tokens
   issued [GH-2435]
 * auth/aws-ec2: AWS EC2 auth backend now supports constraints for VPC ID,
   Subnet ID and Region [GH-2407]
 * auth/ldap: Use the value of the `LOGNAME` or `USER` env vars for the
   username if not explicitly set on the command line when authenticating
   [GH-2154]
 * audit: Support adding a configurable prefix (such as `@cee`) before each
   line [GH-2359]
 * core: Canonicalize list operations to use a trailing slash [GH-2390]
 * core: Add option to disable caching on a per-mount level [GH-2455]
 * core: Add ability to require valid client certs in listener config [GH-2457]
 * physical/dynamodb: Implement a session timeout to avoid having to use
   recovery mode in the case of an unclean shutdown, which makes HA much safer
   [GH-2141]
 * secret/pki: O (Organization) values can now be set to role-defined values
   for issued/signed certificates [GH-2369]
 * secret/pki: Certificates issued/signed from PKI backend do not generate
   leases by default [GH-2403]
 * secret/pki: When using DER format, still return the private key type
   [GH-2405]
 * secret/pki: Add an intermediate to the CA chain even if it lacks an
   authority key ID [GH-2465]
 * secret/pki: Add role option to use CSR SANs [GH-2489]
 * secret/ssh: SSH backend as CA to sign user and host certificates [GH-2208]
 * secret/ssh: Support reading of SSH CA public key from `config/ca` endpoint
   and also return it when CA key pair is generated [GH-2483]

BUG FIXES:

 * audit: When auditing headers use case-insensitive comparisons [GH-2362]
 * auth/aws-ec2: Return role period in seconds and not nanoseconds [GH-2374]
 * auth/okta: Fix panic if user had no local groups and/or policies set
   [GH-2367]
 * command/server: Fix parsing of redirect address when port is not mentioned
   [GH-2354]
 * physical/postgresql: Fix listing returning incorrect results if there were
   multiple levels of children [GH-2393]

## 0.6.5 (February 7th, 2017)

FEATURES:

 * **Okta Authentication**: A new Okta authentication backend allows you to use
   Okta usernames and passwords to authenticate to Vault. If provided with an
   appropriate Okta API token, group membership can be queried to assign
   policies; users and groups can be defined locally as well.
 * **RADIUS Authentication**: A new RADIUS authentication backend allows using
   a RADIUS server to authenticate to Vault. Policies can be configured for
   specific users or for any authenticated user.
 * **Exportable Transit Keys**: Keys in `transit` can now be marked as
   `exportable` at creation time. This allows a properly ACL'd user to retrieve
   the associated signing key, encryption key, or HMAC key. The `exportable`
   value is returned on a key policy read and cannot be changed, so if a key is
   marked `exportable` it will always be exportable, and if it is not it will
   never be exportable.
 * **Batch Transit Operations**: `encrypt`, `decrypt` and `rewrap` operations
   in the transit backend now support processing multiple input items in one
   call, returning the output of each item in the response.
 * **Configurable Audited HTTP Headers**: You can now specify headers that you
   want to have included in each audit entry, along with whether each header
   should be HMAC'd or kept plaintext. This can be useful for adding additional
   client or network metadata to the audit logs.
 * **Transit Backend UI (Enterprise)**: Vault Enterprise UI now supports the transit
   backend, allowing creation, viewing and editing of named keys as well as using
   those keys to perform supported transit operations directly in the UI.
 * **Socket Audit Backend** A new socket audit backend allows audit logs to be sent
   through TCP, UDP, or UNIX Sockets.

IMPROVEMENTS:

 * auth/aws-ec2: Add support for cross-account auth using STS [GH-2148]
 * auth/aws-ec2: Support issuing periodic tokens [GH-2324]
 * auth/github: Support listing teams and users [GH-2261]
 * auth/ldap: Support adding policies to local users directly, in addition to
   local groups [GH-2152]
 * command/server: Add ability to select and prefer server cipher suites
   [GH-2293]
 * core: Add a nonce to unseal operations as a check (useful mostly for
   support, not as a security principle) [GH-2276]
 * duo: Added ability to supply extra context to Duo pushes [GH-2118]
 * physical/consul: Add option for setting consistency mode on Consul gets
   [GH-2282]
 * physical/etcd: Full v3 API support; code will autodetect which API version
   to use. The v3 code path is significantly less complicated and may be much
   more stable. [GH-2168]
 * secret/pki: Allow specifying OU entries in generated certificate subjects
   [GH-2251]
 * secret mount ui (Enterprise): the secret mount list now shows all mounted
   backends even if the UI cannot browse them. Additional backends can now be
   mounted from the UI as well.

BUG FIXES:

 * auth/token: Fix regression in 0.6.4 where using token store roles as a
   blacklist (with only `disallowed_policies` set) would not work in most
   circumstances [GH-2286]
 * physical/s3: Page responses in client so list doesn't truncate [GH-2224]
 * secret/cassandra: Stop a connection leak that could occur on active node
   failover [GH-2313]
 * secret/pki: When using `sign-verbatim`, don't require a role and use the
   CSR's common name [GH-2243]

## 0.6.4 (December 16, 2016)

SECURITY:

Further details about these security issues can be found in the 0.6.4 upgrade
guide.

 * `default` Policy Privilege Escalation: If a parent token did not have the
   `default` policy attached to its token, it could still create children with
   the `default` policy. This is no longer allowed (unless the parent has
   `sudo` capability for the creation path). In most cases this is low severity
   since the access grants in the `default` policy are meant to be access
   grants that are acceptable for all tokens to have.
 * Leases Not Expired When Limited Use Token Runs Out of Uses: When using
   limited-use tokens to create leased secrets, if the limited-use token was
   revoked due to running out of uses (rather than due to TTL expiration or
   explicit revocation) it would fail to revoke the leased secrets. These
   secrets would still be revoked when their TTL expired, limiting the severity
   of this issue. An endpoint has been added (`auth/token/tidy`) that can
   perform housekeeping tasks on the token store; one of its tasks can detect
   this situation and revoke the associated leases.

FEATURES:

  * **Policy UI (Enterprise)**: Vault Enterprise UI now supports viewing,
    creating, and editing policies.

IMPROVEMENTS:

 * http: Vault now sets a `no-store` cache control header to make it more
   secure in setups that are not end-to-end encrypted [GH-2183]

BUG FIXES:

 * auth/ldap: Don't panic if dialing returns an error and starttls is enabled;
   instead, return the error [GH-2188]
 * ui (Enterprise): Submitting an unseal key now properly resets the
   form so a browser refresh isn't required to continue.

## 0.6.3 (December 6, 2016)

DEPRECATIONS/CHANGES:

 * Request size limitation: A maximum request size of 32MB is imposed to
   prevent a denial of service attack with arbitrarily large requests [GH-2108]
 * LDAP denies passwordless binds by default: In new LDAP mounts, or when
   existing LDAP mounts are rewritten, passwordless binds will be denied by
   default. The new `deny_null_bind` parameter can be set to `false` to allow
   these. [GH-2103]
 * Any audit backend activated satisfies conditions: Previously, when a new
   Vault node was taking over service in an HA cluster, all audit backends were
   required to be loaded successfully to take over active duty. This behavior
   now matches the behavior of the audit logging system itself: at least one
   audit backend must successfully be loaded. The server log contains an error
   when this occurs. This helps keep a Vault HA cluster working when there is a
   misconfiguration on a standby node. [GH-2083]

FEATURES:

 * **Web UI (Enterprise)**: Vault Enterprise now contains a built-in web UI
   that offers access to a number of features, including init/unsealing/sealing,
   authentication via userpass or LDAP, and K/V reading/writing. The capability
   set of the UI will be expanding rapidly in further releases. To enable it,
   set `ui = true` in the top level of Vault's configuration file and point a
   web browser at your Vault address.
 * **Google Cloud Storage Physical Backend**: You can now use GCS for storing
   Vault data [GH-2099]

IMPROVEMENTS:

 * auth/github: Policies can now be assigned to users as well as to teams
   [GH-2079]
 * cli: Set the number of retries on 500 down to 0 by default (no retrying). It
   can be very confusing to users when there is a pause while the retries
   happen if they haven't explicitly set it. With request forwarding the need
   for this is lessened anyways. [GH-2093]
 * core: Response wrapping is now allowed to be specified by backend responses
   (requires backends gaining support) [GH-2088]
 * physical/consul: When announcing service, use the scheme of the Vault server
   rather than the Consul client [GH-2146]
 * secret/consul: Added listing functionality to roles [GH-2065]
 * secret/postgresql: Added `revocation_sql` parameter on the role endpoint to
   enable customization of user revocation SQL statements [GH-2033]
 * secret/transit: Add listing of keys [GH-1987]

BUG FIXES:

 * api/unwrap, command/unwrap: Increase compatibility of `unwrap` command with
   Vault 0.6.1 and older [GH-2014]
 * api/unwrap, command/unwrap: Fix error when no client token exists [GH-2077]
 * auth/approle: Creating the index for the role_id properly [GH-2004]
 * auth/aws-ec2: Handle the case of multiple upgrade attempts when setting the
   instance-profile ARN [GH-2035]
 * auth/ldap: Avoid leaking connections on login [GH-2130]
 * command/path-help: Use the actual error generated by Vault rather than
   always using 500 when there is a path help error [GH-2153]
 * command/ssh: Use temporary file for identity and ensure its deletion before
   the command returns [GH-2016]
 * cli: Fix error printing values with `-field` if the values contained
   formatting directives [GH-2109]
 * command/server: Don't say mlock is supported on OSX when it isn't. [GH-2120]
 * core: Fix bug where a failure to come up as active node (e.g. if an audit
   backend failed) could lead to deadlock [GH-2083]
 * physical/mysql: Fix potential crash during setup due to a query failure
   [GH-2105]
 * secret/consul: Fix panic on user error [GH-2145]

## 0.6.2 (October 5, 2016)

DEPRECATIONS/CHANGES:

 * Convergent Encryption v2: New keys in `transit` using convergent mode will
   use a new nonce derivation mechanism rather than require the user to supply
   a nonce. While not explicitly increasing security, it minimizes the
   likelihood that a user will use the mode improperly and impact the security
   of their keys. Keys in convergent mode that were created in v0.6.1 will
   continue to work with the same mechanism (user-supplied nonce).
 * `etcd` HA off by default: Following in the footsteps of `dynamodb`, the
   `etcd` storage backend now requires that `ha_enabled` be explicitly
   specified in the configuration file. The backend currently has known broken
   HA behavior, so this flag discourages use by default without explicitly
   enabling it. If you are using this functionality, when upgrading, you should
   set `ha_enabled` to `"true"` *before* starting the new versions of Vault.
 * Default/Max lease/token TTLs are now 32 days: In previous versions of Vault
   the default was 30 days, but moving it to 32 days allows some operations
   (e.g. reauthenticating, renewing, etc.) to be performed via a monthly cron
   job.
 * AppRole Secret ID endpoints changed: Secret ID and Secret ID accessors are
   no longer part of request URLs. The GET and DELETE operations are now moved
   to new endpoints (`/lookup` and `/destroy`) which consumes the input from
   the body and not the URL.
 * AppRole requires at least one constraint: previously it was sufficient to
   turn off all AppRole authentication constraints (secret ID, CIDR block) and
   use the role ID only. It is now required that at least one additional
   constraint is enabled. Existing roles are unaffected, but any new roles or
   updated roles will require this.
 * Reading wrapped responses from `cubbyhole/response` is deprecated. The
   `sys/wrapping/unwrap` endpoint should be used instead as it provides
   additional security, auditing, and other benefits. The ability to read
   directly will be removed in a future release.
 * Request Forwarding is now on by default: in 0.6.1 this required toggling on,
   but is now enabled by default. This can be disabled via the
   `"disable_clustering"` parameter in Vault's
   [config](https://www.vaultproject.io/docs/config/index.html), or per-request
   with the `X-Vault-No-Request-Forwarding` header.
 * In prior versions a bug caused the `bound_iam_role_arn` value in the
   `aws-ec2` authentication backend to actually use the instance profile ARN.
   This has been corrected, but as a result there is a behavior change. To
   match using the instance profile ARN, a new parameter
   `bound_iam_instance_profile_arn` has been added. Existing roles will
   automatically transfer the value over to the correct parameter, but the next
   time the role is updated, the new meanings will take effect.

FEATURES:

 * **Secret ID CIDR Restrictions in `AppRole`**: Secret IDs generated under an
   approle can now specify a list of CIDR blocks from where the requests to
   generate secret IDs should originate from. If an approle already has CIDR
   restrictions specified, the CIDR restrictions on the secret ID should be a
   subset of those specified on the role [GH-1910]
 * **Initial Root Token PGP Encryption**: Similar to `generate-root`, the root
   token created at initialization time can now be PGP encrypted [GH-1883]
 * **Support Chained Intermediate CAs in `pki`**: The `pki` backend now allows,
   when a CA cert is being supplied as a signed root or intermediate, a trust
   chain of arbitrary length. The chain is returned as a parameter at
   certificate issue/sign time and is retrievable independently as well.
   [GH-1694]
 * **Response Wrapping Enhancements**: There are new endpoints to look up
   response wrapped token parameters; wrap arbitrary values; rotate wrapping
   tokens; and unwrap with enhanced validation. In addition, list operations
   can now be response-wrapped. [GH-1927]
 * **Transit Features**: The `transit` backend now supports generating random
   bytes and SHA sums; HMACs; and signing and verification functionality using
   EC keys (P-256 curve)

IMPROVEMENTS:

 * api: Return error when an invalid (as opposed to incorrect) unseal key is
   submitted, rather than ignoring it [GH-1782]
 * api: Add method to call `auth/token/create-orphan` endpoint [GH-1834]
 * api: Rekey operation now redirects from standbys to master [GH-1862]
 * audit/file: Sending a `SIGHUP` to Vault now causes Vault to close and
   re-open the log file, making it easier to rotate audit logs [GH-1953]
 * auth/aws-ec2: EC2 instances can get authenticated by presenting the identity
   document and its SHA256 RSA digest [GH-1961]
 * auth/aws-ec2: IAM bound parameters on the aws-ec2 backend will perform a
   prefix match instead of exact match [GH-1943]
 * auth/aws-ec2: Added a new constraint `bound_iam_instance_profile_arn` to
   refer to IAM instance profile ARN and fixed the earlier `bound_iam_role_arn`
   to refer to IAM role ARN instead of the instance profile ARN [GH-1913]
 * auth/aws-ec2: Backend generates the nonce by default and clients can
   explicitly disable reauthentication by setting empty nonce [GH-1889]
 * auth/token: Added warnings if tokens and accessors are used in URLs [GH-1806]
 * command/format: The `format` flag on select CLI commands takes `yml` as an
   alias for `yaml` [GH-1899]
 * core: Allow the size of the read cache to be set via the config file, and
   change the default value to 1MB (from 32KB) [GH-1784]
 * core: Allow single and two-character path parameters for most places
   [GH-1811]
 * core: Allow list operations to be response-wrapped [GH-1814]
 * core: Provide better protection against timing attacks in Shamir code
   [GH-1877]
 * core: Unmounting/disabling backends no longer returns an error if the mount
   didn't exist. This is line with elsewhere in Vault's API where `DELETE` is
   an idempotent operation. [GH-1903]
 * credential/approle: At least one constraint is required to be enabled while
   creating and updating a role [GH-1882]
 * secret/cassandra: Added consistency level for use with roles [GH-1931]
 * secret/mysql: SQL for revoking user can be configured on the role [GH-1914]
 * secret/transit: Use HKDF (RFC 5869) as the key derivation function for new
   keys [GH-1812]
 * secret/transit: Empty plaintext values are now allowed [GH-1874]

BUG FIXES:

 * audit: Fix panic being caused by some values logging as underlying Go types
   instead of formatted strings [GH-1912]
 * auth/approle: Fixed panic on deleting approle that doesn't exist [GH-1920]
 * auth/approle: Not letting secret IDs and secret ID accessors to get logged
   in plaintext in audit logs [GH-1947]
 * auth/aws-ec2: Allow authentication if the underlying host is in a bad state
   but the instance is running [GH-1884]
 * auth/token: Fixed metadata getting missed out from token lookup response by
   gracefully handling token entry upgrade [GH-1924]
 * cli: Don't error on newline in token file [GH-1774]
 * core: Pass back content-type header for forwarded requests [GH-1791]
 * core: Fix panic if the same key was given twice to `generate-root` [GH-1827]
 * core: Fix potential deadlock on unmount/remount [GH-1793]
 * physical/file: Remove empty directories from the `file` storage backend [GH-1821]
 * physical/zookeeper: Remove empty directories from the `zookeeper` storage
   backend and add a fix to the `file` storage backend's logic [GH-1964]
 * secret/aws: Added update operation to `aws/sts` path to consider `ttl`
   parameter [39b75c6]
 * secret/aws: Mark STS secrets as non-renewable [GH-1804]
 * secret/cassandra: Properly store session for re-use [GH-1802]
 * secret/ssh: Fix panic when revoking SSH dynamic keys [GH-1781]

## 0.6.1 (August 22, 2016)

DEPRECATIONS/CHANGES:

 * Once the active node is 0.6.1, standby nodes must also be 0.6.1 in order to
   connect to the HA cluster. We recommend following our [general upgrade
   instructions](https://www.vaultproject.io/docs/install/upgrade.html) in
   addition to 0.6.1-specific upgrade instructions to ensure that this is not
   an issue.
 * Status codes for sealed/uninitialized Vaults have changed to `503`/`501`
   respectively. See the [version-specific upgrade
   guide](https://www.vaultproject.io/docs/install/upgrade-to-0.6.1.html) for
   more details.
 * Root tokens (tokens with the `root` policy) can no longer be created except
   by another root token or the `generate-root` endpoint.
 * Issued certificates from the `pki` backend against new roles created or
   modified after upgrading will contain a set of default key usages.
 * The `dynamodb` physical data store no longer supports HA by default. It has
   some non-ideal behavior around failover that was causing confusion. See the
   [documentation](https://www.vaultproject.io/docs/config/index.html#ha_enabled)
   for information on enabling HA mode. It is very important that this
   configuration is added _before upgrading_.
 * The `ldap` backend no longer searches for `memberOf` groups as part of its
   normal flow. Instead, the desired group filter must be specified. This fixes
   some errors and increases speed for directories with different structures,
   but if this behavior has been relied upon, ensure that you see the upgrade
   notes _before upgrading_.
 * `app-id` is now deprecated with the addition of the new AppRole backend.
   There are no plans to remove it, but we encourage using AppRole whenever
   possible, as it offers enhanced functionality and can accommodate many more
   types of authentication paradigms.

FEATURES:

 * **AppRole Authentication Backend**: The `approle` backend is a
   machine-oriented authentication backend that provides a similar concept to
   App-ID while adding many missing features, including a pull model that
   allows for the backend to generate authentication credentials rather than
   requiring operators or other systems to push credentials in. It should be
   useful in many more situations than App-ID. The inclusion of this backend
   deprecates App-ID. [GH-1426]
 * **Request Forwarding**: Vault servers can now forward requests to each other
   rather than redirecting clients. This feature is off by default in 0.6.1 but
   will be on by default in the next release. See the [HA concepts
   page](https://www.vaultproject.io/docs/concepts/ha.html) for information on
   enabling and configuring it. [GH-443]
 * **Convergent Encryption in `Transit`**: The `transit` backend now supports a
   convergent encryption mode where the same plaintext will produce the same
   ciphertext. Although very useful in some situations, this has potential
   security implications, which are mostly mitigated by requiring the use of
   key derivation when convergent encryption is enabled. See [the `transit`
   backend
   documentation](https://www.vaultproject.io/docs/secrets/transit/index.html)
   for more details. [GH-1537]
 * **Improved LDAP Group Filters**: The `ldap` auth backend now uses templates
   to define group filters, providing the capability to support some
   directories that could not easily be supported before (especially specific
   Active Directory setups with nested groups). [GH-1388]
 * **Key Usage Control in `PKI`**: Issued certificates from roles created or
   modified after upgrading contain a set of default key usages for increased
   compatibility with OpenVPN and some other software. This set can be changed
   when writing a role definition. Existing roles are unaffected. [GH-1552]
 * **Request Retrying in the CLI and Go API**: Requests that fail with a `5xx`
   error code will now retry after a backoff. The maximum total number of
   retries (including disabling this functionality) can be set with an
   environment variable. See the [environment variable
   documentation](https://www.vaultproject.io/docs/commands/environment.html)
   for more details. [GH-1594]
 * **Service Discovery in `vault init`**: The new `-auto` option on `vault init`
   will perform service discovery using Consul. When only one node is discovered,
   it will be initialized and when more than one node is discovered, they will
   be output for easy selection. See `vault init --help` for more details. [GH-1642]
 * **MongoDB Secret Backend**: Generate dynamic unique MongoDB database
   credentials based on configured roles. Sponsored by
   [CommerceHub](http://www.commercehub.com/). [GH-1414]
 * **Circonus Metrics Integration**: Vault can now send metrics to
   [Circonus](http://www.circonus.com/). See the [configuration
   documentation](https://www.vaultproject.io/docs/config/index.html) for
   details. [GH-1646]

IMPROVEMENTS:

 * audit: Added a unique identifier to each request which will also be found in
   the request portion of the response. [GH-1650]
 * auth/aws-ec2: Added a new constraint `bound_account_id` to the role
   [GH-1523]
 * auth/aws-ec2: Added a new constraint `bound_iam_role_arn` to the role
   [GH-1522]
 * auth/aws-ec2: Added `ttl` field for the role [GH-1703]
 * auth/ldap, secret/cassandra, physical/consul: Clients with `tls.Config`
   have the minimum TLS version set to 1.2 by default. This is configurable.
 * auth/token: Added endpoint to list accessors [GH-1676]
 * auth/token: Added `disallowed_policies` option to token store roles [GH-1681]
 * auth/token: `root` or `sudo` tokens can now create periodic tokens via
   `auth/token/create`; additionally, the same token can now be periodic and
   have an explicit max TTL [GH-1725]
 * build: Add support for building on Solaris/Illumos [GH-1726]
 * cli: Output formatting in the presence of warnings in the response object
   [GH-1533]
 * cli: `vault auth` command supports a `-path` option to take in the path at
   which the auth backend is enabled, thereby allowing authenticating against
   different paths using the command options [GH-1532]
 * cli: `vault auth -methods` will now display the config settings of the mount
   [GH-1531]
 * cli: `vault read/write/unwrap -field` now allows selecting token response
   fields [GH-1567]
 * cli: `vault write -field` now allows selecting wrapped response fields
   [GH-1567]
 * command/status: Version information and cluster details added to the output
   of `vault status` command [GH-1671]
 * core: Response wrapping is now enabled for login endpoints [GH-1588]
 * core: The duration of leadership is now exported via events through
   telemetry [GH-1625]
 * core: `sys/capabilities-self` is now accessible as part of the `default`
   policy [GH-1695]
 * core: `sys/renew` is now accessible as part of the `default` policy [GH-1701]
 * core: Unseal keys will now be returned in both hex and base64 forms, and
   either can be used [GH-1734]
 * core: Responses from most `/sys` endpoints now return normal `api.Secret`
   structs in addition to the values they carried before. This means that
   response wrapping can now be used with most authenticated `/sys` operations
   [GH-1699]
 * physical/etcd: Support `ETCD_ADDR` env var for specifying addresses [GH-1576]
 * physical/consul: Allowing additional tags to be added to Consul service
   registration via `service_tags` option [GH-1643]
 * secret/aws: Listing of roles is supported now  [GH-1546]
 * secret/cassandra: Add `connect_timeout` value for Cassandra connection
   configuration [GH-1581]
 * secret/mssql,mysql,postgresql: Reading of connection settings is supported
   in all the sql backends [GH-1515]
 * secret/mysql: Added optional maximum idle connections value to MySQL
   connection configuration [GH-1635]
 * secret/mysql: Use a combination of the role name and token display name in
   generated user names and allow the length to be controlled [GH-1604]
 * secret/{cassandra,mssql,mysql,postgresql}: SQL statements can now be passed
   in via one of four ways: a semicolon-delimited string, a base64-delimited
   string, a serialized JSON string array, or a base64-encoded serialized JSON
   string array [GH-1686]
 * secret/ssh: Added `allowed_roles` to vault-ssh-helper's config and returning
   role name as part of response of `verify` API
 * secret/ssh: Added passthrough of command line arguments to `ssh` [GH-1680]
 * sys/health: Added version information to the response of health status
   endpoint [GH-1647]
 * sys/health: Cluster information isbe returned as part of health status when
   Vault is unsealed [GH-1671]
 * sys/mounts: MountTable data is compressed before serializing to accommodate
   thousands of mounts [GH-1693]
 * website: The [token
   concepts](https://www.vaultproject.io/docs/concepts/tokens.html) page has
   been completely rewritten [GH-1725]

BUG FIXES:

 * auth/aws-ec2: Added a nil check for stored whitelist identity object
   during renewal [GH-1542]
 * auth/cert: Fix panic if no client certificate is supplied [GH-1637]
 * auth/token: Don't report that a non-expiring root token is renewable, as
   attempting to renew it results in an error [GH-1692]
 * cli: Don't retry a command when a redirection is received [GH-1724]
 * core: Fix regression causing status codes to be `400` in most non-5xx error
   cases [GH-1553]
 * core: Fix panic that could occur during a leadership transition [GH-1627]
 * physical/postgres: Remove use of prepared statements as this causes
   connection multiplexing software to break [GH-1548]
 * physical/consul: Multiple Vault nodes on the same machine leading to check ID
   collisions were resulting in incorrect health check responses [GH-1628]
 * physical/consul: Fix deregistration of health checks on exit [GH-1678]
 * secret/postgresql: Check for existence of role before attempting deletion
   [GH-1575]
 * secret/postgresql: Handle revoking roles that have privileges on sequences
   [GH-1573]
 * secret/postgresql(,mysql,mssql): Fix incorrect use of database over
   transaction object which could lead to connection exhaustion [GH-1572]
 * secret/pki: Fix parsing CA bundle containing trailing whitespace [GH-1634]
 * secret/pki: Fix adding email addresses as SANs [GH-1688]
 * secret/pki: Ensure that CRL values are always UTC, per RFC [GH-1727]
 * sys/seal-status: Fixed nil Cluster object while checking seal status [GH-1715]

## 0.6.0 (June 14th, 2016)

SECURITY:

 * Although `sys/revoke-prefix` was intended to revoke prefixes of secrets (via
   lease IDs, which incorporate path information) and
   `auth/token/revoke-prefix` was intended to revoke prefixes of tokens (using
   the tokens' paths and, since 0.5.2, role information), in implementation
   they both behaved exactly the same way since a single component in Vault is
   responsible for managing lifetimes of both, and the type of the tracked
   lifetime was not being checked. The end result was that either endpoint
   could revoke both secret leases and tokens. We consider this a very minor
   security issue as there are a number of mitigating factors: both endpoints
   require `sudo` capability in addition to write capability, preventing
   blanket ACL path globs from providing access; both work by using the prefix
   to revoke as a part of the endpoint path, allowing them to be properly
   ACL'd; and both are intended for emergency scenarios and users should
   already not generally have access to either one. In order to prevent
   confusion, we have simply removed `auth/token/revoke-prefix` in 0.6, and
   `sys/revoke-prefix` will be meant for both leases and tokens instead.

DEPRECATIONS/CHANGES:

 * `auth/token/revoke-prefix` has been removed. See the security notice for
   details. [GH-1280]
 * Vault will now automatically register itself as the `vault` service when
   using the `consul` backend and will perform its own health checks.  See
   the Consul backend documentation for information on how to disable
   auto-registration and service checks.
 * List operations that do not find any keys now return a `404` status code
   rather than an empty response object [GH-1365]
 * CA certificates issued from the `pki` backend no longer have associated
   leases, and any CA certs already issued will ignore revocation requests from
   the lease manager. This is to prevent CA certificates from being revoked
   when the token used to issue the certificate expires; it was not be obvious
   to users that they need to ensure that the token lifetime needed to be at
   least as long as a potentially very long-lived CA cert.

FEATURES:

 * **AWS EC2 Auth Backend**: Provides a secure introduction mechanism for AWS
   EC2 instances allowing automated retrieval of Vault tokens. Unlike most
   Vault authentication backends, this backend does not require first deploying
   or provisioning security-sensitive credentials (tokens, username/password,
   client certificates, etc). Instead, it treats AWS as a Trusted Third Party
   and uses the cryptographically signed dynamic metadata information that
   uniquely represents each EC2 instance. [Vault
   Enterprise](https://www.hashicorp.com/vault.html) customers have access to a
   turnkey client that speaks the backend API and makes access to a Vault token
   easy.
 * **Response Wrapping**: Nearly any response within Vault can now be wrapped
   inside a single-use, time-limited token's cubbyhole, taking the [Cubbyhole
   Authentication
   Principles](https://www.hashicorp.com/blog/vault-cubbyhole-principles.html)
   mechanism to its logical conclusion. Retrieving the original response is as
   simple as a single API command or the new `vault unwrap` command. This makes
   secret distribution easier and more secure, including secure introduction.
 * **Azure Physical Backend**: You can now use Azure blob object storage as
   your Vault physical data store [GH-1266]
 * **Swift Physical Backend**: You can now use Swift blob object storage as
   your Vault physical data store [GH-1425]
 * **Consul Backend Health Checks**: The Consul backend will automatically
   register a `vault` service and perform its own health checking. By default
   the active node can be found at `active.vault.service.consul` and all with
   standby nodes are `standby.vault.service.consul`. Sealed vaults are marked
   critical and are not listed by default in Consul's service discovery.  See
   the documentation for details. [GH-1349]
 * **Explicit Maximum Token TTLs**: You can now set explicit maximum TTLs on
   tokens that do not honor changes in the system- or mount-set values. This is
   useful, for instance, when the max TTL of the system or the `auth/token`
   mount must be set high to accommodate certain needs but you want more
   granular restrictions on tokens being issued directly from the Token
   authentication backend at `auth/token`. [GH-1399]
 * **Non-Renewable Tokens**: When creating tokens directly through the token
   authentication backend, you can now specify in both token store roles and
   the API whether or not a token should be renewable, defaulting to `true`.
 * **RabbitMQ Secret Backend**: Vault can now generate credentials for
   RabbitMQ. Vhosts and tags can be defined within roles. [GH-788]

IMPROVEMENTS:

 * audit: Add the DisplayName value to the copy of the Request object embedded
   in the associated Response, to match the original Request object [GH-1387]
 * audit: Enable auditing of the `seal` and `step-down` commands [GH-1435]
 * backends: Remove most `root`/`sudo` paths in favor of normal ACL mechanisms.
   A particular exception are any current MFA paths. A few paths in `token` and
   `sys` also require `root` or `sudo`. [GH-1478]
 * command/auth: Restore the previous authenticated token if the `auth` command
   fails to authenticate the provided token [GH-1233]
 * command/write: `-format` and `-field` can now be used with the `write`
   command [GH-1228]
 * core: Add `mlock` support for FreeBSD, OpenBSD, and Darwin [GH-1297]
 * core: Don't keep lease timers around when tokens are revoked [GH-1277]
 * core: If using the `disable_cache` option, caches for the policy store and
   the `transit` backend are now disabled as well [GH-1346]
 * credential/cert: Renewal requests are rejected if the set of policies has
   changed since the token was issued [GH-477]
 * credential/cert: Check CRLs for specific non-CA certs configured in the
   backend [GH-1404]
 * credential/ldap: If `groupdn` is not configured, skip searching LDAP and
   only return policies for local groups, plus a warning [GH-1283]
 * credential/ldap: `vault list` support for users and groups [GH-1270]
 * credential/ldap: Support for the `memberOf` attribute for group membership
   searching [GH-1245]
 * credential/userpass: Add list support for users [GH-911]
 * credential/userpass: Remove user configuration paths from requiring sudo, in
   favor of normal ACL mechanisms [GH-1312]
 * credential/token: Sanitize policies and add `default` policies in appropriate
   places [GH-1235]
 * credential/token: Setting the renewable status of a token is now possible
   via `vault token-create` and the API. The default is true, but tokens can be
   specified as non-renewable. [GH-1499]
 * secret/aws: Use chain credentials to allow environment/EC2 instance/shared
   providers [GH-307]
 * secret/aws: Support for STS AssumeRole functionality [GH-1318]
 * secret/consul: Reading consul access configuration supported. The response
   will contain non-sensitive information only [GH-1445]
 * secret/pki: Added `exclude_cn_from_sans` field to prevent adding the CN to
   DNS or Email Subject Alternate Names [GH-1220]
 * secret/pki: Added list support for certificates [GH-1466]
 * sys/capabilities: Enforce ACL checks for requests that query the capabilities
   of a token on a given path [GH-1221]
 * sys/health: Status information can now be retrieved with `HEAD` [GH-1509]

BUG FIXES:

 * command/read: Fix panic when using `-field` with a non-string value [GH-1308]
 * command/token-lookup: Fix TTL showing as 0 depending on how a token was
   created. This only affected the value shown at lookup, not the token
   behavior itself. [GH-1306]
 * command/various: Tell the JSON decoder to not convert all numbers to floats;
   fixes some various places where numbers were showing up in scientific
   notation
 * command/server: Prioritized `devRootTokenID` and `devListenAddress` flags
   over their respective env vars [GH-1480]
 * command/ssh: Provided option to disable host key checking. The automated
   variant of `vault ssh` command uses `sshpass` which was failing to handle
   host key checking presented by the `ssh` binary. [GH-1473]
 * core: Properly persist mount-tuned TTLs for auth backends [GH-1371]
 * core: Don't accidentally crosswire SIGINT to the reload handler [GH-1372]
 * credential/github: Make organization comparison case-insensitive during
   login [GH-1359]
 * credential/github: Fix panic when renewing a token created with some earlier
   versions of Vault [GH-1510]
 * credential/github: The token used to log in via `vault auth` can now be
   specified in the `VAULT_AUTH_GITHUB_TOKEN` environment variable [GH-1511]
 * credential/ldap: Fix problem where certain error conditions when configuring
   or opening LDAP connections would cause a panic instead of return a useful
   error message [GH-1262]
 * credential/token: Fall back to normal parent-token semantics if
   `allowed_policies` is empty for a role. Using `allowed_policies` of
   `default` resulted in the same behavior anyways. [GH-1276]
 * credential/token: Fix issues renewing tokens when using the "suffix"
   capability of token roles [GH-1331]
 * credential/token: Fix lookup via POST showing the request token instead of
   the desired token [GH-1354]
 * credential/various: Fix renewal conditions when `default` policy is not
   contained in the backend config [GH-1256]
 * physical/s3: Don't panic in certain error cases from bad S3 responses [GH-1353]
 * secret/consul: Use non-pooled Consul API client to avoid leaving files open
   [GH-1428]
 * secret/pki: Don't check whether a certificate is destined to be a CA
   certificate if sign-verbatim endpoint is used [GH-1250]

## 0.5.3 (May 27th, 2016)

SECURITY:

 * Consul ACL Token Revocation: An issue was reported to us indicating that
   generated Consul ACL tokens were not being properly revoked. Upon
   investigation, we found that this behavior was reproducible in a specific
   scenario: when a generated lease for a Consul ACL token had been renewed
   prior to revocation. In this case, the generated token was not being
   properly persisted internally through the renewal function, leading to an
   error during revocation due to the missing token. Unfortunately, this was
   coded as a user error rather than an internal error, and the revocation
   logic was expecting internal errors if revocation failed. As a result, the
   revocation logic believed the revocation to have succeeded when it in fact
   failed, causing the lease to be dropped while the token was still valid
   within Consul. In this release, the Consul backend properly persists the
   token through renewals, and the revocation logic has been changed to
   consider any error type to have been a failure to revoke, causing the lease
   to persist and attempt to be revoked later.

We have written an example shell script that searches through Consul's ACL
tokens and looks for those generated by Vault, which can be used as a template
for a revocation script as deemed necessary for any particular security
response. The script is available at
https://gist.github.com/jefferai/6233c2963f9407a858d84f9c27d725c0

Please note that any outstanding leases for Consul tokens produced prior to
0.5.3 that have been renewed will continue to exhibit this behavior. As a
result, we recommend either revoking all tokens produced by the backend and
issuing new ones, or if needed, a more advanced variant of the provided example
could use the timestamp embedded in each generated token's name to decide which
tokens are too old and should be deleted. This could then be run periodically
up until the maximum lease time for any outstanding pre-0.5.3 tokens has
expired.

This is a security-only release. There are no other code changes since 0.5.2.
The binaries have one additional change: they are built against Go 1.6.1 rather
than Go 1.6, as Go 1.6.1 contains two security fixes to the Go programming
language itself.

## 0.5.2 (March 16th, 2016)

FEATURES:

 * **MSSQL Backend**: Generate dynamic unique MSSQL database credentials based
   on configured roles [GH-998]
 * **Token Accessors**: Vault now provides an accessor with each issued token.
   This accessor is an identifier that can be used for a limited set of
   actions, notably for token revocation. This value can be logged in
   plaintext to audit logs, and in combination with the plaintext metadata
   logged to audit logs, provides a searchable and straightforward way to
   revoke particular users' or services' tokens in many cases. To enable
   plaintext audit logging of these accessors, set `hmac_accessor=false` when
   enabling an audit backend.
 * **Token Credential Backend Roles**: Roles can now be created in the `token`
   credential backend that allow modifying token behavior in ways that are not
   otherwise exposed or easily delegated. This allows creating tokens with a
   fixed set (or subset) of policies (rather than a subset of the calling
   token's), periodic tokens with a fixed TTL but no expiration, specified
   prefixes, and orphans.
 * **Listener Certificate Reloading**: Vault's configured listeners now reload
   their TLS certificate and private key when the Vault process receives a
   SIGHUP.

IMPROVEMENTS:

 * auth/token: Endpoints optionally accept tokens from the HTTP body rather
   than just from the URLs [GH-1211]
 * auth/token,sys/capabilities: Added new endpoints
   `auth/token/lookup-accessor`, `auth/token/revoke-accessor` and
   `sys/capabilities-accessor`, which enables performing the respective actions
   with just the accessor of the tokens, without having access to the actual
   token [GH-1188]
 * core: Ignore leading `/` in policy paths [GH-1170]
 * core: Ignore leading `/` in mount paths [GH-1172]
 * command/policy-write: Provided HCL is now validated for format violations
   and provides helpful information around where the violation occurred
   [GH-1200]
 * command/server: The initial root token ID when running in `-dev` mode can
   now be specified via `-dev-root-token-id` or the environment variable
   `VAULT_DEV_ROOT_TOKEN_ID` [GH-1162]
 * command/server: The listen address when running in `-dev` mode can now be
   specified via `-dev-listen-address` or the environment variable
   `VAULT_DEV_LISTEN_ADDRESS` [GH-1169]
 * command/server: The configured listeners now reload their TLS
   certificates/keys when Vault is SIGHUP'd [GH-1196]
 * command/step-down: New `vault step-down` command and API endpoint to force
   the targeted node to give up active status, but without sealing. The node
   will wait ten seconds before attempting to grab the lock again. [GH-1146]
 * command/token-renew: Allow no token to be passed in; use `renew-self` in
   this case. Change the behavior for any token being passed in to use `renew`.
   [GH-1150]
 * credential/app-id: Allow `app-id` parameter to be given in the login path;
   this causes the `app-id` to be part of the token path, making it easier to
   use with `revoke-prefix` [GH-424]
 * credential/cert: Non-CA certificates can be used for authentication. They
   must be matched exactly (issuer and serial number) for authentication, and
   the certificate must carry the client authentication or 'any' extended usage
   attributes. [GH-1153]
 * credential/cert: Subject and Authority key IDs are output in metadata; this
   allows more flexible searching/revocation in the audit logs [GH-1183]
 * credential/cert: Support listing configured certs [GH-1212]
 * credential/userpass: Add support for `create`/`update` capability
   distinction in user path, and add user-specific endpoints to allow changing
   the password and policies [GH-1216]
 * credential/token: Add roles [GH-1155]
 * secret/mssql: Add MSSQL backend [GH-998]
 * secret/pki: Add revocation time (zero or Unix epoch) to `pki/cert/SERIAL`
   endpoint [GH-1180]
 * secret/pki: Sanitize serial number in `pki/revoke` endpoint to allow some
   other formats [GH-1187]
 * secret/ssh: Added documentation for `ssh/config/zeroaddress` endpoint.
   [GH-1154]
 * sys: Added new endpoints `sys/capabilities` and `sys/capabilities-self` to
   fetch the capabilities of a token on a given path [GH-1171]
 * sys: Added `sys/revoke-force`, which enables a user to ignore backend errors
   when revoking a lease, necessary in some emergency/failure scenarios
   [GH-1168]
 * sys: The return codes from `sys/health` can now be user-specified via query
   parameters [GH-1199]

BUG FIXES:

 * logical/cassandra: Apply hyphen/underscore replacement to the entire
   generated username, not just the UUID, in order to handle token display name
   hyphens [GH-1140]
 * physical/etcd: Output actual error when cluster sync fails [GH-1141]
 * vault/expiration: Not letting the error responses from the backends to skip
   during renewals [GH-1176]

## 0.5.1 (February 25th, 2016)

DEPRECATIONS/CHANGES:

 * RSA keys less than 2048 bits are no longer supported in the PKI backend.
   1024-bit keys are considered unsafe and are disallowed in the Internet PKI.
   The `pki` backend has enforced SHA256 hashes in signatures from the
   beginning, and software that can handle these hashes should be able to
   handle larger key sizes. [GH-1095]
 * The PKI backend now does not automatically delete expired certificates,
   including from the CRL. Doing so could lead to a situation where a time
   mismatch between the Vault server and clients could result in a certificate
   that would not be considered expired by a client being removed from the CRL.
   The new `pki/tidy` endpoint can be used to trigger expirations. [GH-1129]
 * The `cert` backend now performs a variant of channel binding at renewal time
   for increased security. In order to not overly burden clients, a notion of
   identity is used. This functionality can be disabled. See the 0.5.1 upgrade
   guide for more specific information [GH-1127]

FEATURES:

 * **Codebase Audit**: Vault's 0.5 codebase was audited by iSEC. (The terms of
   the audit contract do not allow us to make the results public.) [GH-220]

IMPROVEMENTS:

 * api: The `VAULT_TLS_SERVER_NAME` environment variable can be used to control
   the SNI header during TLS connections [GH-1131]
 * api/health: Add the server's time in UTC to health responses [GH-1117]
 * command/rekey and command/generate-root: These now return the status at
   attempt initialization time, rather than requiring a separate fetch for the
   nonce [GH-1054]
 * credential/cert: Don't require root/sudo tokens for the `certs/` and `crls/`
   paths; use normal ACL behavior instead [GH-468]
 * credential/github: The validity of the token used for login will be checked
   at renewal time [GH-1047]
 * credential/github: The `config` endpoint no longer requires a root token;
   normal ACL path matching applies
 * deps: Use the standardized Go 1.6 vendoring system
 * secret/aws: Inform users of AWS-imposed policy restrictions around STS
   tokens if they attempt to use an invalid policy [GH-1113]
 * secret/mysql: The MySQL backend now allows disabling verification of the
   `connection_url` [GH-1096]
 * secret/pki: Submitted CSRs are now verified to have the correct key type and
   minimum number of bits according to the role. The exception is intermediate
   CA signing and the `sign-verbatim` path [GH-1104]
 * secret/pki: New `tidy` endpoint to allow expunging expired certificates.
   [GH-1129]
 * secret/postgresql: The PostgreSQL backend now allows disabling verification
   of the `connection_url` [GH-1096]
 * secret/ssh: When verifying an OTP, return 400 if it is not valid instead of
   204 [GH-1086]
 * credential/app-id: App ID backend will check the validity of app-id and user-id
   during renewal time [GH-1039]
 * credential/cert: TLS Certificates backend, during renewal, will now match the
   client identity with the client identity used during login [GH-1127]

BUG FIXES:

 * credential/ldap: Properly escape values being provided to search filters
   [GH-1100]
 * secret/aws: Capping on length of usernames for both IAM and STS types
   [GH-1102]
 * secret/pki: If a cert is not found during lookup of a serial number,
   respond with a 400 rather than a 500 [GH-1085]
 * secret/postgresql: Add extra revocation statements to better handle more
   permission scenarios [GH-1053]
 * secret/postgresql: Make connection_url work properly [GH-1112]

## 0.5.0 (February 10, 2016)

SECURITY:

 * Previous versions of Vault could allow a malicious user to hijack the rekey
   operation by canceling an operation in progress and starting a new one. The
   practical application of this is very small. If the user was an unseal key
   owner, they could attempt to do this in order to either receive unencrypted
   reseal keys or to replace the PGP keys used for encryption with ones under
   their control. However, since this would invalidate any rekey progress, they
   would need other unseal key holders to resubmit, which would be rather
   suspicious during this manual operation if they were not also the original
   initiator of the rekey attempt. If the user was not an unseal key holder,
   there is no benefit to be gained; the only outcome that could be attempted
   would be a denial of service against a legitimate rekey operation by sending
   cancel requests over and over. Thanks to Josh Snyder for the report!

DEPRECATIONS/CHANGES:

 * `s3` physical backend: Environment variables are now preferred over
   configuration values. This makes it behave similar to the rest of Vault,
   which, in increasing order of preference, uses values from the configuration
   file, environment variables, and CLI flags. [GH-871]
 * `etcd` physical backend: `sync` functionality is now supported and turned on
   by default. This can be disabled. [GH-921]
 * `transit`: If a client attempts to encrypt a value with a key that does not
   yet exist, what happens now depends on the capabilities set in the client's
   ACL policies. If the client has `create` (or `create` and `update`)
   capability, the key will upsert as in the past. If the client has `update`
   capability, they will receive an error. [GH-1012]
 * `token-renew` CLI command: If the token given for renewal is the same as the
   client token, the `renew-self` endpoint will be used in the API. Given that
   the `default` policy (by default) allows all clients access to the
   `renew-self` endpoint, this makes it much more likely that the intended
   operation will be successful. [GH-894]
 * Token `lookup`: the `ttl` value in the response now reflects the actual
   remaining TTL rather than the original TTL specified when the token was
   created; this value is now located in `creation_ttl` [GH-986]
 * Vault no longer uses grace periods on leases or token TTLs. Uncertainty
   about the length grace period for any given backend could cause confusion
   and uncertainty. [GH-1002]
 * `rekey`: Rekey now requires a nonce to be supplied with key shares. This
   nonce is generated at the start of a rekey attempt and is unique for that
   attempt.
 * `status`: The exit code for the `status` CLI command is now `2` for an
   uninitialized Vault instead of `1`. `1` is returned for errors. This better
   matches the rest of the CLI.

FEATURES:

 * **Split Data/High Availability Physical Backends**: You can now configure
   two separate physical backends: one to be used for High Availability
   coordination and another to be used for encrypted data storage. See the
   [configuration
   documentation](https://vaultproject.io/docs/config/index.html) for details.
   [GH-395]
 * **Fine-Grained Access Control**: Policies can now use the `capabilities` set
   to specify fine-grained control over operations allowed on a path, including
   separation of `sudo` privileges from other privileges. These can be mixed
   and matched in any way desired. The `policy` value is kept for backwards
   compatibility. See the [updated policy
   documentation](https://vaultproject.io/docs/concepts/policies.html) for
   details. [GH-914]
 * **List Support**: Listing is now supported via the API and the new `vault
   list` command. This currently supports listing keys in the `generic` and
   `cubbyhole` backends and a few other places (noted in the IMPROVEMENTS
   section below). Different parts of the API and backends will need to
   implement list capabilities in ways that make sense to particular endpoints,
   so further support will appear over time. [GH-617]
 * **Root Token Generation via Unseal Keys**: You can now use the
   `generate-root` CLI command to generate new orphaned, non-expiring root
   tokens in case the original is lost or revoked (accidentally or
   purposefully). This requires a quorum of unseal key holders. The output
   value is protected via any PGP key of the initiator's choosing or a one-time
   pad known only to the initiator (a suitable pad can be generated via the
   `-genotp` flag to the command. [GH-915]
 * **Unseal Key Archiving**: You can now optionally have Vault store your
   unseal keys in your chosen physical store for disaster recovery purposes.
   This option is only available when the keys are encrypted with PGP. [GH-907]
 * **Keybase Support for PGP Encryption Keys**: You can now specify Keybase
   users when passing in PGP keys to the `init`, `rekey`, and `generate-root`
   CLI commands.  Public keys for these users will be fetched automatically.
   [GH-901]
 * **DynamoDB HA Physical Backend**: There is now a new, community-supported
   HA-enabled physical backend using Amazon DynamoDB. See the [configuration
   documentation](https://vaultproject.io/docs/config/index.html) for details.
   [GH-878]
 * **PostgreSQL Physical Backend**: There is now a new, community-supported
   physical backend using PostgreSQL. See the [configuration
   documentation](https://vaultproject.io/docs/config/index.html) for details.
   [GH-945]
 * **STS Support in AWS Secret Backend**: You can now use the AWS secret
   backend to fetch STS tokens rather than IAM users. [GH-927]
 * **Speedups in the transit backend**: The `transit` backend has gained a
   cache, and now loads only the working set of keys (e.g. from the
   `min_decryption_version` to the current key version) into its working set.
   This provides large speedups and potential memory savings when the `rotate`
   feature of the backend is used heavily.

IMPROVEMENTS:

 * cli: Output secrets sorted by key name [GH-830]
 * cli: Support YAML as an output format [GH-832]
 * cli: Show an error if the output format is incorrect, rather than falling
   back to an empty table [GH-849]
 * cli: Allow setting the `advertise_addr` for HA via the
   `VAULT_ADVERTISE_ADDR` environment variable [GH-581]
 * cli/generate-root: Add generate-root and associated functionality [GH-915]
 * cli/init: Add `-check` flag that returns whether Vault is initialized
   [GH-949]
 * cli/server: Use internal functions for the token-helper rather than shelling
   out, which fixes some problems with using a static binary in Docker or paths
   with multiple spaces when launching in `-dev` mode [GH-850]
 * cli/token-lookup: Add token-lookup command [GH-892]
 * command/{init,rekey}: Allow ASCII-armored keychain files to be arguments for
   `-pgp-keys` [GH-940]
 * conf: Use normal bool values rather than empty/non-empty for the
   `tls_disable` option [GH-802]
 * credential/ldap: Add support for binding, both anonymously (to discover a
   user DN) and via a username and password [GH-975]
 * credential/token: Add `last_renewal_time` to token lookup calls [GH-896]
 * credential/token: Change `ttl` to reflect the current remaining TTL; the
   original value is in `creation_ttl` [GH-1007]
 * helper/certutil: Add ability to parse PKCS#8 bundles [GH-829]
 * logical/aws: You can now get STS tokens instead of IAM users [GH-927]
 * logical/cassandra: Add `protocol_version` parameter to set the CQL proto
   version [GH-1005]
 * logical/cubbyhole: Add cubbyhole access to default policy [GH-936]
 * logical/mysql: Add list support for roles path [GH-984]
 * logical/pki: Fix up key usages being specified for CAs [GH-989]
 * logical/pki: Add list support for roles path [GH-985]
 * logical/pki: Allow `pem_bundle` to be specified as the format, which
   provides a concatenated PEM bundle of returned values [GH-1008]
 * logical/pki: Add 30 seconds of slack to the validity start period to
   accommodate some clock skew in machines [GH-1036]
 * logical/postgres: Add `max_idle_connections` parameter [GH-950]
 * logical/postgres: Add list support for roles path
 * logical/ssh: Add list support for roles path [GH-983]
 * logical/transit: Keys are archived and only keys between the latest version
   and `min_decryption_version` are loaded into the working set. This can
   provide a very large speed increase when rotating keys very often. [GH-977]
 * logical/transit: Keys are now cached, which should provide a large speedup
   in most cases [GH-979]
 * physical/cache: Use 2Q cache instead of straight LRU [GH-908]
 * physical/etcd: Support basic auth [GH-859]
 * physical/etcd: Support sync functionality and enable by default [GH-921]

BUG FIXES:

 * api: Correct the HTTP verb used in the LookupSelf method [GH-887]
 * api: Fix the output of `Sys().MountConfig(...)` to return proper values
   [GH-1017]
 * command/read: Fix panic when an empty argument was given [GH-923]
 * command/ssh: Fix panic when username lookup fails [GH-886]
 * core: When running in standalone mode, don't advertise that we are active
   until post-unseal setup completes [GH-872]
 * core: Update go-cleanhttp dependency to ensure idle connections aren't
   leaked [GH-867]
 * core: Don't allow tokens to have duplicate policies [GH-897]
 * core: Fix regression in `sys/renew` that caused information stored in the
   Secret part of the response to be lost [GH-912]
 * physical: Use square brackets when setting an IPv6-based advertise address
   as the auto-detected advertise address [GH-883]
 * physical/s3: Use an initialized client when using IAM roles to fix a
   regression introduced against newer versions of the AWS Go SDK [GH-836]
 * secret/pki: Fix a condition where unmounting could fail if the CA
   certificate was not properly loaded [GH-946]
 * secret/ssh: Fix a problem where SSH connections were not always closed
   properly [GH-942]

MISC:

 * Clarified our stance on support for community-derived physical backends.
   See the [configuration
   documentation](https://vaultproject.io/docs/config/index.html) for details.
 * Add `vault-java` to libraries [GH-851]
 * Various minor documentation fixes and improvements [GH-839] [GH-854]
   [GH-861] [GH-876] [GH-899] [GH-900] [GH-904] [GH-923] [GH-924] [GH-958]
   [GH-959] [GH-981] [GH-990] [GH-1024] [GH-1025]

BUILD NOTE:

 * The HashiCorp-provided binary release of Vault 0.5.0 is built against a
   patched version of Go 1.5.3 containing two specific bug fixes affecting TLS
   certificate handling. These fixes are in the Go 1.6 tree and were
   cherry-picked on top of stock Go 1.5.3. If you want to examine the way in
   which the releases were built, please look at our [cross-compilation
   Dockerfile](https://github.com/hashicorp/vault/blob/v0.5.0/scripts/cross/Dockerfile-patched-1.5.3).

## 0.4.1 (January 13, 2016)

SECURITY:

  * Build against Go 1.5.3 to mitigate a security vulnerability introduced in
    Go 1.5. For more information, please see
    https://groups.google.com/forum/#!topic/golang-dev/MEATuOi_ei4

This is a security-only release; other than the version number and building
against Go 1.5.3, there are no changes from 0.4.0.

## 0.4.0 (December 10, 2015)

DEPRECATIONS/CHANGES:

 * Policy Name Casing: Policy names are now normalized to lower-case on write,
   helping prevent accidental case mismatches. For backwards compatibility,
   policy names are not currently normalized when reading or deleting. [GH-676]
 * Default etcd port number: the default connection string for the `etcd`
   physical store uses port 2379 instead of port 4001, which is the port used
   by the supported version 2.x of etcd. [GH-753]
 * As noted below in the FEATURES section, if your Vault installation contains
   a policy called `default`, new tokens created will inherit this policy
   automatically.
 * In the PKI backend there have been a few minor breaking changes:
   * The token display name is no longer a valid option for providing a base
   domain for issuance. Since this name is prepended with the name of the
   authentication backend that issued it, it provided a faulty use-case at best
   and a confusing experience at worst. We hope to figure out a better
   per-token value in a future release.
   * The `allowed_base_domain` parameter has been changed to `allowed_domains`,
   which accepts a comma-separated list of domains. This allows issuing
   certificates with DNS subjects across multiple domains. If you had a
   configured `allowed_base_domain` parameter, it will be migrated
   automatically when the role is read (either via a normal read, or via
   issuing a certificate).

FEATURES:

 * **Significantly Enhanced PKI Backend**: The `pki` backend can now generate
   and sign root CA certificates and intermediate CA CSRs. It can also now sign
   submitted client CSRs, as well as a significant number of other
   enhancements. See the updated documentation for the full API. [GH-666]
 * **CRL Checking for Certificate Authentication**: The `cert` backend now
   supports pushing CRLs into the mount and using the contained serial numbers
   for revocation checking. See the documentation for the `cert` backend for
   more info. [GH-330]
 * **Default Policy**: Vault now ensures that a policy named `default` is added
   to every token. This policy cannot be deleted, but it can be modified
   (including to an empty policy). There are three endpoints allowed in the
   default `default` policy, related to token self-management: `lookup-self`,
   which allows a token to retrieve its own information, and `revoke-self` and
   `renew-self`, which are self-explanatory. If your existing Vault
   installation contains a policy called `default`, it will not be overridden,
   but it will be added to each new token created. You can override this
   behavior when using manual token creation (i.e. not via an authentication
   backend) by setting the "no_default_policy" flag to true. [GH-732]

IMPROVEMENTS:

 * api: API client now uses a 60 second timeout instead of indefinite [GH-681]
 * api: Implement LookupSelf, RenewSelf, and RevokeSelf functions for auth
   tokens [GH-739]
 * api: Standardize environment variable reading logic inside the API; the CLI
   now uses this but can still override via command-line parameters [GH-618]
 * audit: HMAC-SHA256'd client tokens are now stored with each request entry.
   Previously they were only displayed at creation time; this allows much
   better traceability of client actions. [GH-713]
 * audit: There is now a `sys/audit-hash` endpoint that can be used to generate
   an HMAC-SHA256'd value from provided data using the given audit backend's
   salt [GH-784]
 * core: The physical storage read cache can now be disabled via
   "disable_cache" [GH-674]
 * core: The unsealing process can now be reset midway through (this feature
   was documented before, but not enabled) [GH-695]
 * core: Tokens can now renew themselves [GH-455]
 * core: Base64-encoded PGP keys can be used with the CLI for `init` and
   `rekey` operations [GH-653]
 * core: Print version on startup [GH-765]
 * core: Access to `sys/policy` and `sys/mounts` now uses the normal ACL system
   instead of requiring a root token [GH-769]
 * credential/token: Display whether or not a token is an orphan in the output
   of a lookup call [GH-766]
 * logical: Allow `.` in path-based variables in many more locations [GH-244]
 * logical: Responses now contain a "warnings" key containing a list of
   warnings returned from the server. These are conditions that did not require
   failing an operation, but of which the client should be aware. [GH-676]
 * physical/(consul,etcd): Consul and etcd now use a connection pool to limit
   the number of outstanding operations, improving behavior when a lot of
   operations must happen at once [GH-677] [GH-780]
 * physical/consul: The `datacenter` parameter was removed; It could not be
   effective unless the Vault node (or the Consul node it was connecting to)
   was in the datacenter specified, in which case it wasn't needed [GH-816]
 * physical/etcd: Support TLS-encrypted connections and use a connection pool
   to limit the number of outstanding operations [GH-780]
 * physical/s3: The S3 endpoint can now be configured, allowing using
   S3-API-compatible storage solutions [GH-750]
 * physical/s3: The S3 bucket can now be configured with the `AWS_S3_BUCKET`
   environment variable [GH-758]
 * secret/consul: Management tokens can now be created [GH-714]

BUG FIXES:

 * api: API client now checks for a 301 response for redirects. Vault doesn't
   generate these, but in certain conditions Go's internal HTTP handler can
   generate them, leading to client errors.
 * cli: `token-create` now supports the `ttl` parameter in addition to the
   deprecated `lease` parameter. [GH-688]
 * core: Return data from `generic` backends on the last use of a limited-use
   token [GH-615]
 * core: Fix upgrade path for leases created in `generic` prior to 0.3 [GH-673]
 * core: Stale leader entries will now be reaped [GH-679]
 * core: Using `mount-tune` on the auth/token path did not take effect.
   [GH-688]
 * core: Fix a potential race condition when (un)sealing the vault with metrics
   enabled [GH-694]
 * core: Fix an error that could happen in some failure scenarios where Vault
   could fail to revert to a clean state [GH-733]
 * core: Ensure secondary indexes are removed when a lease is expired [GH-749]
 * core: Ensure rollback manager uses an up-to-date mounts table [GH-771]
 * everywhere: Don't use http.DefaultClient, as it shares state implicitly and
   is a source of hard-to-track-down bugs [GH-700]
 * credential/token: Allow creating orphan tokens via an API path [GH-748]
 * secret/generic: Validate given duration at write time, not just read time;
   if stored durations are not parseable, return a warning and the default
   duration rather than an error [GH-718]
 * secret/generic: Return 400 instead of 500 when `generic` backend is written
   to with no data fields [GH-825]
 * secret/postgresql: Revoke permissions before dropping a user or revocation
   may fail [GH-699]

MISC:

 * Various documentation fixes and improvements [GH-685] [GH-688] [GH-697]
   [GH-710] [GH-715] [GH-831]

## 0.3.1 (October 6, 2015)

SECURITY:

 * core: In certain failure scenarios, the full values of requests and
   responses would be logged [GH-665]

FEATURES:

 * **Settable Maximum Open Connections**: The `mysql` and `postgresql` backends
   now allow setting the number of maximum open connections to the database,
   which was previously capped to 2. [GH-661]
 * **Renewable Tokens for GitHub**: The `github` backend now supports
   specifying a TTL, enabling renewable tokens. [GH-664]

BUG FIXES:

 * dist: linux-amd64 distribution was dynamically linked [GH-656]
 * credential/github: Fix acceptance tests [GH-651]

MISC:

 * Various minor documentation fixes and improvements [GH-649] [GH-650]
   [GH-654] [GH-663]

## 0.3.0 (September 28, 2015)

DEPRECATIONS/CHANGES:

Note: deprecations and breaking changes in upcoming releases are announced
ahead of time on the "vault-tool" mailing list.

 * **Cookie Authentication Removed**: As of 0.3 the only way to authenticate is
   via the X-Vault-Token header. Cookie authentication was hard to properly
   test, could result in browsers/tools/applications saving tokens in plaintext
   on disk, and other issues. [GH-564]
 * **Terminology/Field Names**: Vault is transitioning from overloading the
   term "lease" to mean both "a set of metadata" and "the amount of time the
   metadata is valid". The latter is now being referred to as TTL (or
   "lease_duration" for backwards-compatibility); some parts of Vault have
   already switched to using "ttl" and others will follow in upcoming releases.
   In particular, the "token", "generic", and "pki" backends accept both "ttl"
   and "lease" but in 0.4 only "ttl" will be accepted. [GH-528]
 * **Downgrade Not Supported**: Due to enhancements in the storage subsystem,
   values written by Vault 0.3+ will not be able to be read by prior versions
   of Vault. There are no expected upgrade issues, however, as with all
   critical infrastructure it is recommended to back up Vault's physical
   storage before upgrading.

FEATURES:

 * **SSH Backend**: Vault can now be used to delegate SSH access to machines,
   via a (recommended) One-Time Password approach or by issuing dynamic keys.
   [GH-385]
 * **Cubbyhole Backend**: This backend works similarly to the "generic" backend
   but provides a per-token workspace. This enables some additional
   authentication workflows (especially for containers) and can be useful to
   applications to e.g. store local credentials while being restarted or
   upgraded, rather than persisting to disk. [GH-612]
 * **Transit Backend Improvements**: The transit backend now allows key
   rotation and datakey generation. For rotation, data encrypted with previous
   versions of the keys can still be decrypted, down to a (configurable)
   minimum previous version; there is a rewrap function for manual upgrades of
   ciphertext to newer versions. Additionally, the backend now allows
   generating and returning high-entropy keys of a configurable bitsize
   suitable for AES and other functions; this is returned wrapped by a named
   key, or optionally both wrapped and plaintext for immediate use. [GH-626]
 * **Global and Per-Mount Default/Max TTL Support**: You can now set the
   default and maximum Time To Live for leases both globally and per-mount.
   Per-mount settings override global settings. Not all backends honor these
   settings yet, but the maximum is a hard limit enforced outside the backend.
   See the documentation for "/sys/mounts/" for details on configuring
   per-mount TTLs.  [GH-469]
 * **PGP Encryption for Unseal Keys**: When initializing or rotating Vault's
   master key, PGP/GPG public keys can now be provided. The output keys will be
   encrypted with the given keys, in order. [GH-570]
 * **Duo Multifactor Authentication Support**: Backends that support MFA can
   now use Duo as the mechanism. [GH-464]
 * **Performance Improvements**: Users of the "generic" backend will see a
   significant performance improvement as the backend no longer creates leases,
   although it does return TTLs (global/mount default, or set per-item) as
   before.  [GH-631]
 * **Codebase Audit**: Vault's codebase was audited by iSEC. (The terms of the
   audit contract do not allow us to make the results public.) [GH-220]

IMPROVEMENTS:

 * audit: Log entries now contain a time field [GH-495]
 * audit: Obfuscated audit entries now use hmac-sha256 instead of sha1 [GH-627]
 * backends: Add ability for a cleanup function to be called on backend unmount
   [GH-608]
 * config: Allow specifying minimum acceptable TLS version [GH-447]
 * core: If trying to mount in a location that is already mounted, be more
   helpful about the error [GH-510]
 * core: Be more explicit on failure if the issue is invalid JSON [GH-553]
 * core: Tokens can now revoke themselves [GH-620]
 * credential/app-id: Give a more specific error when sending a duplicate POST
   to sys/auth/app-id [GH-392]
 * credential/github: Support custom API endpoints (e.g. for Github Enterprise)
   [GH-572]
 * credential/ldap: Add per-user policies and option to login with
   userPrincipalName [GH-420]
 * credential/token: Allow root tokens to specify the ID of a token being
   created from CLI [GH-502]
 * credential/userpass: Enable renewals for login tokens [GH-623]
 * scripts: Use /usr/bin/env to find Bash instead of hardcoding [GH-446]
 * scripts: Use godep for build scripts to use same environment as tests
   [GH-404]
 * secret/mysql: Allow reading configuration data [GH-529]
 * secret/pki: Split "allow_any_name" logic to that and "enforce_hostnames", to
   allow for non-hostname values (e.g. for client certificates) [GH-555]
 * storage/consul: Allow specifying certificates used to talk to Consul
   [GH-384]
 * storage/mysql: Allow SSL encrypted connections [GH-439]
 * storage/s3: Allow using temporary security credentials [GH-433]
 * telemetry: Put telemetry object in configuration to allow more flexibility
   [GH-419]
 * testing: Disable mlock for testing of logical backends so as not to require
   root [GH-479]

BUG FIXES:

 * audit/file: Do not enable auditing if file permissions are invalid [GH-550]
 * backends: Allow hyphens in endpoint patterns (fixes AWS and others) [GH-559]
 * cli: Fixed missing setup of client TLS certificates if no custom CA was
   provided
 * cli/read: Do not include a carriage return when using raw field output
   [GH-624]
 * core: Bad input data could lead to a panic for that session, rather than
   returning an error [GH-503]
 * core: Allow SHA2-384/SHA2-512 hashed certificates [GH-448]
 * core: Do not return a Secret if there are no uses left on a token (since it
   will be unable to be used) [GH-615]
 * core: Code paths that called lookup-self would decrement num_uses and
   potentially immediately revoke a token [GH-552]
 * core: Some /sys/ paths would not properly redirect from a standby to the
   leader [GH-499] [GH-551]
 * credential/aws: Translate spaces in a token's display name to avoid making
   IAM unhappy [GH-567]
 * credential/github: Integration failed if more than ten organizations or
   teams [GH-489]
 * credential/token: Tokens with sudo access to "auth/token/create" can now use
   root-only options [GH-629]
 * secret/cassandra: Work around backwards-incompatible change made in
   Cassandra 2.2 preventing Vault from properly setting/revoking leases
   [GH-549]
 * secret/mysql: Use varbinary instead of varchar to avoid InnoDB/UTF-8 issues
   [GH-522]
 * secret/postgres: Explicitly set timezone in connections [GH-597]
 * storage/etcd: Renew semaphore periodically to prevent leadership flapping
   [GH-606]
 * storage/zk: Fix collisions in storage that could lead to data unavailability
   [GH-411]

MISC:

 * Various documentation fixes and improvements [GH-412] [GH-474] [GH-476]
   [GH-482] [GH-483] [GH-486] [GH-508] [GH-568] [GH-574] [GH-586] [GH-590]
   [GH-591] [GH-592] [GH-595] [GH-613] [GH-637]
 * Less "armon" in stack traces [GH-453]
 * Sourcegraph integration [GH-456]

## 0.2.0 (July 13, 2015)

FEATURES:

 * **Key Rotation Support**: The `rotate` command can be used to rotate the
   master encryption key used to write data to the storage (physical) backend.
   [GH-277]
 * **Rekey Support**: Rekey can be used to rotate the master key and change the
   configuration of the unseal keys (number of shares, threshold required).
   [GH-277]
 * **New secret backend: `pki`**: Enable Vault to be a certificate authority
   and generate signed TLS certificates. [GH-310]
 * **New secret backend: `cassandra`**: Generate dynamic credentials for
   Cassandra [GH-363]
 * **New storage backend: `etcd`**: store physical data in etcd [GH-259]
   [GH-297]
 * **New storage backend: `s3`**: store physical data in S3. Does not support
   HA. [GH-242]
 * **New storage backend: `MySQL`**: store physical data in MySQL. Does not
   support HA. [GH-324]
 * `transit` secret backend supports derived keys for per-transaction unique
   keys [GH-399]

IMPROVEMENTS:

 * cli/auth: Enable `cert` method [GH-380]
 * cli/auth: read input from stdin [GH-250]
 * cli/read: Ability to read a single field from a secret [GH-257]
 * cli/write: Adding a force flag when no input required
 * core: allow time duration format in place of seconds for some inputs
 * core: audit log provides more useful information [GH-360]
 * core: graceful shutdown for faster HA failover
 * core: **change policy format** to use explicit globbing [GH-400] Any
   existing policy in Vault is automatically upgraded to avoid issues.  All
   policy files must be updated for future writes. Adding the explicit glob
   character `*` to the path specification is all that is required.
 * core: policy merging to give deny highest precedence [GH-400]
 * credential/app-id: Protect against timing attack on app-id
 * credential/cert: Record the common name in the metadata [GH-342]
 * credential/ldap: Allow TLS verification to be disabled [GH-372]
 * credential/ldap: More flexible names allowed [GH-245] [GH-379] [GH-367]
 * credential/userpass: Protect against timing attack on password
 * credential/userpass: Use bcrypt for password matching
 * http: response codes improved to reflect error [GH-366]
 * http: the `sys/health` endpoint supports `?standbyok` to return 200 on
   standby [GH-389]
 * secret/app-id: Support deleting AppID and UserIDs [GH-200]
 * secret/consul: Fine grained lease control [GH-261]
 * secret/transit: Decouple raw key from key management endpoint [GH-355]
 * secret/transit: Upsert named key when encrypt is used [GH-355]
 * storage/zk: Support for HA configuration [GH-252]
 * storage/zk: Changing node representation. **Backwards incompatible**.
   [GH-416]

BUG FIXES:

 * audit/file: file removing TLS connection state
 * audit/syslog: fix removing TLS connection state
 * command/*: commands accepting `k=v` allow blank values
 * core: Allow building on FreeBSD [GH-365]
 * core: Fixed various panics when audit logging enabled
 * core: Lease renewal does not create redundant lease
 * core: fixed leases with negative duration [GH-354]
 * core: token renewal does not create child token
 * core: fixing panic when lease increment is null [GH-408]
 * credential/app-id: Salt the paths in storage backend to avoid information
   leak
 * credential/cert: Fixing client certificate not being requested
 * credential/cert: Fixing panic when no certificate match found [GH-361]
 * http: Accept PUT as POST for sys/auth
 * http: Accept PUT as POST for sys/mounts [GH-349]
 * http: Return 503 when sealed [GH-225]
 * secret/postgres: Username length is capped to exceeding limit
 * server: Do not panic if backend not configured [GH-222]
 * server: Explicitly check value of tls_diable [GH-201]
 * storage/zk: Fixed issues with version conflicts [GH-190]

MISC:

 * cli/path-help: renamed from `help` to avoid confusion

## 0.1.2 (May 11, 2015)

FEATURES:

  * **New physical backend: `zookeeper`**: store physical data in Zookeeper.
    HA not supported yet.
  * **New credential backend: `ldap`**: authenticate using LDAP credentials.

IMPROVEMENTS:

  * core: Auth backends can store internal data about auth creds
  * audit: display name for auth is shown in logs [GH-176]
  * command/*: `-insecure` has been renamed to `-tls-skip-verify` [GH-130]
  * command/*: `VAULT_TOKEN` overrides local stored auth [GH-162]
  * command/server: environment variables are copy-pastable
  * credential/app-id: hash of app and user ID are in metadata [GH-176]
  * http: HTTP API accepts `X-Vault-Token` as auth header [GH-124]
  * logical/*: Generate help output even if no synopsis specified

BUG FIXES:

  * core: login endpoints should never return secrets
  * core: Internal data should never be returned from core endpoints
  * core: defer barrier initialization to as late as possible to avoid error
    cases during init that corrupt data (no data loss)
  * core: guard against invalid init config earlier
  * audit/file: create file if it doesn't exist [GH-148]
  * command/*: ignore directories when traversing CA paths [GH-181]
  * credential/*: all policy mapping keys are case insensitive [GH-163]
  * physical/consul: Fixing path for locking so HA works in every case

## 0.1.1 (May 2, 2015)

SECURITY CHANGES:

  * physical/file: create the storge with 0600 permissions [GH-102]
  * token/disk: write the token to disk with 0600 perms

IMPROVEMENTS:

  * core: Very verbose error if mlock fails [GH-59]
  * command/*: On error with TLS oversized record, show more human-friendly
    error message. [GH-123]
  * command/read: `lease_renewable` is now outputted along with the secret to
    show whether it is renewable or not
  * command/server: Add configuration option to disable mlock
  * command/server: Disable mlock for dev mode so it works on more systems

BUG FIXES:

  * core: if token helper isn't absolute, prepend with path to Vault
    executable, not "vault" (which requires PATH) [GH-60]
  * core: Any "mapping" routes allow hyphens in keys [GH-119]
  * core: Validate `advertise_addr` is a valid URL with scheme [GH-106]
  * command/auth: Using an invalid token won't crash [GH-75]
  * credential/app-id: app and user IDs can have hyphens in keys [GH-119]
  * helper/password: import proper DLL for Windows to ask password [GH-83]

## 0.1.0 (April 28, 2015)

  * Initial release<|MERGE_RESOLUTION|>--- conflicted
+++ resolved
@@ -1,5 +1,3 @@
-<<<<<<< HEAD
-=======
 ## Next
 
 BUG FIXES:
@@ -71,7 +69,6 @@
  * ui - allow saving of kv secret after an errored save attempt [GH-6022]
  * ui - fix display of kv-v1 secret containing a key named "keys" [GH-6023]
 
->>>>>>> fdd5896e
 ## 1.0.1 (December 14th, 2018)
 
 SECURITY:
@@ -96,11 +93,8 @@
 IMPROVEMENTS:
 
  * cli: Strip iTerm extra characters from password manager input [GH-5837]
-<<<<<<< HEAD
-=======
  * command/server: Setting default kv engine to v1 in -dev mode can now be
    specified via -dev-kv-v1 [GH-5919]
->>>>>>> fdd5896e
  * core: Add operationId field to OpenAPI output [GH-5876]
  * ui: Added ability to search for Group and Policy IDs when creating Groups
    and Entities instead of typing them in manually
